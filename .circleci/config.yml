--- conflicted
+++ resolved
@@ -537,13 +537,8 @@
                 -e FMRIPREP_DEV 1 \
                 --config $PWD/nipype.cfg -w /tmp/ds054/work \
                 /tmp/data/ds054 /tmp/ds054/derivatives participant \
-<<<<<<< HEAD
-                --fs-no-reconall --sloppy --hmc-use-mcflirt \
+                --fs-no-reconall --sloppy \
                 --output-references T1w MNI152NLin2009cAsym \
-=======
-                --fs-no-reconall --sloppy \
-                --output-space T1w template \
->>>>>>> ab686c92
                 --template-resampling-grid 2mm \
                 --mem_mb 4096 --nthreads 2 -vv
       - run:
