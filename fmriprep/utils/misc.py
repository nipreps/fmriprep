--- conflicted
+++ resolved
@@ -70,19 +70,12 @@
         if run_list == []:
             run_list = [None]
 
-    queries = {
-<<<<<<< HEAD
-        'fmap': {'modality': 'fmap', 'ext': 'nii'},
-        'epi': {'modality': 'func', 'type': 'bold', 'ext': 'nii'},
-        'sbref': {'modality': 'func', 'type': 'sbref', 'ext': 'nii'},
-        't1w': {'type': 'T1w', 'ext': 'nii'},
-        'roi': {'type': 'roi', 'ext': 'nii'}
-=======
+    queries = { 
         'fmap': {'modality': 'fmap', 'extensions': ['nii', 'nii.gz']},
         'epi': {'modality': 'func', 'type': 'bold', 'extensions': ['nii', 'nii.gz']},
         'sbref': {'modality': 'func', 'type': 'sbref', 'extensions': ['nii', 'nii.gz']},
         't1w': {'type': 'T1w', 'extensions': ['nii', 'nii.gz']}
->>>>>>> 9c92a3de
+        'roi': {'type': 'roi', 'extensions': ['nii', 'nii.gz']}
     }
 
     if task:
