# -*- coding: utf-8 -*-
# emacs: -*- mode: python; py-indent-offset: 4; indent-tabs-mode: nil -*-
# vi: set ft=python sts=4 ts=4 sw=4 et:
"""
Base module variables
"""
from __future__ import unicode_literals

__version__ = '99.99.99'
__author__ = 'The CRN developers'
__copyright__ = 'Copyright 2016, Center for Reproducible Neuroscience, Stanford University'
__credits__ = ['Craig Moodie', 'Ross Blair', 'Oscar Esteban', 'Chris Gorgolewski', 'Shoshana Berleant',
               'Russell A. Poldrack']
__license__ = '3-clause BSD'
__maintainer__ = 'Ross Blair'
__email__ = 'crn.poldracklab@gmail.com'
__status__ = 'Prototype'
__url__ = 'https://github.com/poldracklab/fmriprep'
__packagename__ = 'fmriprep'
__description__ = "fMRIprep is a functional magnetic resonance image pre-processing pipeline that is designed to provide an easily accessible, state-of-the-art interface that is robust to differences in scan acquisition protocols and that requires minimal user input, while providing easily interpretable and comprehensive error and output reporting."
__longdesc__ = "This package is a functional magnetic resonance image preprocessing pipeline that is designed to provide an easily accessible, state-of-the-art interface that is robust to differences in scan acquisition protocols and that requires minimal user input, while providing easily interpretable and comprehensive error and output reporting. This open-source neuroimaging data processing tool is being developed as a part of the MRI image analysis and reproducibility platform offered by the CRN. This pipeline is heavily influenced by the `Human Connectome Project analysis pipelines <https://github.com/Washington-University/Pipelines>`_ and, as such, the backbone of this pipeline is a python reimplementation of the HCP `GenericfMRIVolumeProcessingPipeline.sh` script. However, a major difference is that this pipeline is executed using a `nipype workflow framework <http://nipype.readthedocs.io/en/latest/>`_. This allows for each call to a software module or binary to be controlled within the workflows, which removes the need for manual curation at every stage, while still providing all the output and error information that would be necessary for debugging and interpretation purposes. The fmriprep pipeline primarily utilizes FSL tools, but also utilizes ANTs tools at several stages such as skull stripping and template registration. This pipeline was designed to provide the best software implementation for each state of preprocessing, and will be updated as newer and better neuroimaging software become available."

DOWNLOAD_URL = (
    'https://pypi.python.org/packages/source/{name[0]}/{name}/{name}-{ver}.tar.gz'.format(
        name=__packagename__, ver=__version__))

REQUIRES = [
    'numpy',
    'lockfile',
    'future',
    'scikit-learn',
    'matplotlib',
    'nilearn',
    'sklearn',
    'nibabel',
    'pandas',
    'grabbit',
    'pybids>=0.1.0',
    'nitime',
    'niworkflows',
<<<<<<< HEAD
    'nipype'
=======
    'nipype',
>>>>>>> 0816190d
]

LINKS_REQUIRES = []

TESTS_REQUIRES = [
    "mock",
    "codecov"
]

EXTRA_REQUIRES = {
    'doc': ['sphinx>=1.5.3', 'pydotplus', 'sphinx_rtd_theme', 'sphinx-argparse'],
    'tests': TESTS_REQUIRES,
    'duecredit': ['duecredit']
}

# Enable a handle to install all extra dependencies at once
EXTRA_REQUIRES['all'] = [val for _, val in list(EXTRA_REQUIRES.items())]
CLASSIFIERS = [
    'Development Status :: 3 - Alpha',
    'Intended Audience :: Science/Research',
    'Topic :: Scientific/Engineering :: Image Recognition',
    'License :: OSI Approved :: BSD License',
    'Programming Language :: Python :: 2.7',
    'Programming Language :: Python :: 3.5',
]<|MERGE_RESOLUTION|>--- conflicted
+++ resolved
@@ -38,11 +38,7 @@
     'pybids>=0.1.0',
     'nitime',
     'niworkflows',
-<<<<<<< HEAD
     'nipype'
-=======
-    'nipype',
->>>>>>> 0816190d
 ]
 
 LINKS_REQUIRES = []
