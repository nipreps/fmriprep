--- conflicted
+++ resolved
@@ -45,12 +45,8 @@
     'pybids>=0.1.0',
     'nitime',
     'niworkflows',
-<<<<<<< HEAD
+    'statsmodels',
     'nipype'
-=======
-    'statsmodels',
-    'nipype',
->>>>>>> aed31d69
 ]
 
 LINKS_REQUIRES = []
