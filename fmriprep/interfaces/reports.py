--- conflicted
+++ resolved
@@ -20,7 +20,6 @@
         try:
             result = super(ReportCapableInterface, self).run()
             #  command line interfaces might not raise an exception, check return_code
-<<<<<<< HEAD
             #  Error produced by if statement:
             #  AttributeError: 'Bunch' object has no attribute 'return_code'
             #  if result.runtime.return_code != None and result.runtime.return_code != 0:
@@ -28,12 +27,6 @@
             #  else:
             self._conditionally_generate_report(self.SUCCESS_REPORT)
             return result
-=======
-            if result.runtime.returncode and result.runtime.returncode != 0:
-                self._conditionally_generate_report(self.ERROR_REPORT)
-            else:
-                self._conditionally_generate_report(self.SUCCESS_REPORT)
->>>>>>> f71d5da8
         except:
             self._conditionally_generate_report(self.ERROR_REPORT)
             raise
