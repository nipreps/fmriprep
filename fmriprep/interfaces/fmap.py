#!/usr/bin/env python
# -*- coding: utf-8 -*-
# emacs: -*- mode: python; py-indent-offset: 4; indent-tabs-mode: nil -*-
# vi: set ft=python sts=4 ts=4 sw=4 et:
"""
Interfaces to deal with the various types of fieldmap sources

"""

import numpy as np
import nibabel as nb
from niworkflows.nipype import logging
from niworkflows.nipype.utils.filemanip import fname_presuffix
from niworkflows.nipype.interfaces.base import (
<<<<<<< HEAD
    BaseInterfaceInputSpec, TraitedSpec, File, isdefined, traits)
from niworkflows.interfaces.base import SimpleInterface
from ...due import Doi
=======
    BaseInterfaceInputSpec, TraitedSpec, File, isdefined, traits,
    SimpleInterface)
>>>>>>> 4d250279

LOGGER = logging.getLogger('interface')


class FieldEnhanceInputSpec(BaseInterfaceInputSpec):
    in_file = File(exists=True, mandatory=True, desc='input fieldmap')
    in_mask = File(exists=True, desc='brain mask')
    in_magnitude = File(exists=True, desc='input magnitude')
    unwrap = traits.Bool(False, usedefault=True, desc='run phase unwrap')
    despike = traits.Bool(True, usedefault=True, desc='run despike filter')
    bspline_smooth = traits.Bool(True, usedefault=True, desc='run 3D bspline smoother')
    mask_erode = traits.Int(1, usedefault=True, desc='mask erosion iterations')
    despike_threshold = traits.Float(0.2, usedefault=True, desc='mask erosion iterations')
    njobs = traits.Int(1, usedefault=True, nohash=True, desc='number of jobs')


class FieldEnhanceOutputSpec(TraitedSpec):
    out_file = File(desc='the output fieldmap')
    out_unwrapped = File(desc='unwrapped fieldmap')


class FieldEnhance(SimpleInterface):
    """
    The FieldEnhance interface wraps a workflow to massage the input fieldmap
    and return it masked, despiked, etc.
    """
    input_spec = FieldEnhanceInputSpec
    output_spec = FieldEnhanceOutputSpec

    def _run_interface(self, runtime):
        from scipy import ndimage as sim

        fmap_nii = nb.load(self.inputs.in_file)
        data = np.squeeze(fmap_nii.get_data().astype(np.float32))

        # Despike / denoise (no-mask)
        if self.inputs.despike:
            data = _despike2d(data, self.inputs.despike_threshold)

        mask = None
        if isdefined(self.inputs.in_mask):
            masknii = nb.load(self.inputs.in_mask)
            mask = masknii.get_data().astype(np.uint8)

            # Dilate mask
            if self.inputs.mask_erode > 0:
                struc = sim.iterate_structure(sim.generate_binary_structure(3, 2), 1)
                mask = sim.binary_erosion(
                    mask, struc,
                    iterations=self.inputs.mask_erode
                ).astype(np.uint8)  # pylint: disable=no-member

        self._results['out_file'] = fname_presuffix(
            self.inputs.in_file, suffix='_enh', newpath=runtime.cwd)
        datanii = nb.Nifti1Image(data, fmap_nii.affine, fmap_nii.header)

        if self.inputs.unwrap:
            data = _unwrap(data, self.inputs.in_magnitude, mask)
            self._results['out_unwrapped'] = fname_presuffix(
                self.inputs.in_file, suffix='_unwrap', newpath=runtime.cwd)
            nb.Nifti1Image(data, fmap_nii.affine, fmap_nii.header).to_filename(
                self._results['out_unwrapped'])

        if not self.inputs.bspline_smooth:
            datanii.to_filename(self._results['out_file'])
            return runtime
        else:
            from ..utils import bspline as fbsp
            from statsmodels.robust.scale import mad

            # Fit BSplines (coarse)
            bspobj = fbsp.BSplineFieldmap(datanii, weights=mask,
                                          njobs=self.inputs.njobs)
            bspobj.fit()
            smoothed1 = bspobj.get_smoothed()

            # Manipulate the difference map
            diffmap = data - smoothed1.get_data()
            sderror = mad(diffmap[mask > 0])
            LOGGER.info('SD of error after B-Spline fitting is %f', sderror)
            errormask = np.zeros_like(diffmap)
            errormask[np.abs(diffmap) > (10 * sderror)] = 1
            errormask *= mask

            nslices = 0
            try:
                errorslice = np.squeeze(np.argwhere(errormask.sum(0).sum(0) > 0))
                nslices = errorslice[-1] - errorslice[0]
            except IndexError:  # mask is empty, do not refine
                pass

            if nslices > 1:
                diffmapmsk = mask[..., errorslice[0]:errorslice[-1]]
                diffmapnii = nb.Nifti1Image(
                    diffmap[..., errorslice[0]:errorslice[-1]] * diffmapmsk,
                    datanii.affine, datanii.header)

                bspobj2 = fbsp.BSplineFieldmap(diffmapnii, knots_zooms=[24., 24., 4.],
                                               njobs=self.inputs.njobs)
                bspobj2.fit()
                smoothed2 = bspobj2.get_smoothed().get_data()

                final = smoothed1.get_data().copy()
                final[..., errorslice[0]:errorslice[-1]] += smoothed2
            else:
                final = smoothed1.get_data()

            nb.Nifti1Image(final, datanii.affine, datanii.header).to_filename(
                self._results['out_file'])

        return runtime


class PhaseDiff2FieldmapInputSpec(BaseInterfaceInputSpec):
    in_file = traits.File(exists=True, mandatory=True, desc='Input phdiff file')
    delta_te = traits.Float(mandatory=True, desc='Echo time (TE) difference')


class PhaseDiff2FieldmapOutputSpec(TraitedSpec):
    out_file = traits.File(exists=True)


class PhaseDiff2Fieldmap(SimpleInterface):
    r"""
    Converts the input phase-difference map into a fieldmap in Hz,
    using the eq. (1) of [Hutton2002]_:

    .. math::

        \Delta B_0 (\text{T}^{-1}) = \frac{\Delta \Theta}{2\pi\gamma \Delta\text{TE}}


    In this case, we do not take into account the gyromagnetic ratio of the
    proton (:math:`\gamma`), since it will be applied inside TOPUP:

    .. math::

        \Delta B_0 (\text{Hz}) = \frac{\Delta \Theta}{2\pi \Delta\text{TE}}


    .. [Hutton2002] Hutton et al., Image Distortion Correction in fMRI: A Quantitative
                    Evaluation, NeuroImage 16(1):217-240, 2002. doi:`10.1006/nimg.2001.1054
                    <http://dx.doi.org/10.1006/nimg.2001.1054>`_.

    """
    input_spec = PhaseDiff2FieldmapInputSpec
    output_spec = PhaseDiff2FieldmapOutputSpec
    references_ = [{
        'entry': Doi('10.1006/nimg.2001.1054'),
        'description': "Conversion of the input phase-difference map into a fieldmap in Hz",
        'tags': ['edu']}]

    def _run_interface(self, runtime):
        self.outputs['out_file'] = phdiff2fmap(self.inputs.in_file, self.inputs.delta_te)
        return runtime


def _despike2d(data, thres, neigh=None):
    """
    despiking as done in FSL fugue
    """

    if neigh is None:
        neigh = [-1, 0, 1]
    nslices = data.shape[-1]

    for k in range(nslices):
        data2d = data[..., k]

        for i in range(data2d.shape[0]):
            for j in range(data2d.shape[1]):
                vals = []
                thisval = data2d[i, j]
                for ii in neigh:
                    for jj in neigh:
                        try:
                            vals.append(data2d[i + ii, j + jj])
                        except IndexError:
                            pass
                vals = np.array(vals)
                patch_range = vals.max() - vals.min()
                patch_med = np.median(vals)

                if (patch_range > 1e-6 and
                        (abs(thisval - patch_med) / patch_range) > thres):
                    data[i, j, k] = patch_med
    return data


def _unwrap(fmap_data, mag_file, mask=None):
    from math import pi
    from niworkflows.nipype.interfaces.fsl import PRELUDE
    magnii = nb.load(mag_file)

    if mask is None:
        mask = np.ones_like(fmap_data, dtype=np.uint8)

    fmapmax = max(abs(fmap_data[mask > 0].min()), fmap_data[mask > 0].max())
    fmap_data *= pi / fmapmax

    nb.Nifti1Image(fmap_data, magnii.affine).to_filename('fmap_rad.nii.gz')
    nb.Nifti1Image(mask, magnii.affine).to_filename('fmap_mask.nii.gz')
    nb.Nifti1Image(magnii.get_data(), magnii.affine).to_filename('fmap_mag.nii.gz')

    # Run prelude
    res = PRELUDE(phase_file='fmap_rad.nii.gz',
                  magnitude_file='fmap_mag.nii.gz',
                  mask_file='fmap_mask.nii.gz').run()

    unwrapped = nb.load(res.outputs.unwrapped_phase_file).get_data() * (fmapmax / pi)
    return unwrapped


# The phdiff2fmap interface is equivalent to:
# rad2rsec (using rads2radsec from nipype.workflows.dmri.fsl.utils)
# pre_fugue = pe.Node(fsl.FUGUE(save_fmap=True), name='ComputeFieldmapFUGUE')
# rsec2hz (divide by 2pi)
def phdiff2fmap(in_file, delta_te, out_file=None):
    r"""
    Converts the input phase-difference map into a fieldmap in Hz,
    using the eq. (1) of [Hutton2002]_:

    .. math::

        \Delta B_0 (\text{T}^{-1}) = \frac{\Delta \Theta}{2\pi\gamma \Delta\text{TE}}


    In this case, we do not take into account the gyromagnetic ratio of the
    proton (:math:`\gamma`), since it will be applied inside TOPUP:

    .. math::

        \Delta B_0 (\text{Hz}) = \frac{\Delta \Theta}{2\pi \Delta\text{TE}}


    .. [Hutton2002] Hutton et al., Image Distortion Correction in fMRI: A Quantitative
                    Evaluation, NeuroImage 16(1):217-240, 2002. doi:`10.1006/nimg.2001.1054
                    <http://dx.doi.org/10.1006/nimg.2001.1054>`_.

    """
    import numpy as np
    import nibabel as nb
    import os.path as op
    import math

    #  GYROMAG_RATIO_H_PROTON_MHZ = 42.576

    if out_file is None:
        fname, fext = op.splitext(op.basename(in_file))
        if fext == '.gz':
            fname, _ = op.splitext(fname)
        out_file = op.abspath('./%s_fmap.nii.gz' % fname)

    image = nb.load(in_file)
    data = (image.get_data().astype(np.float32) / (2. * math.pi * delta_te))

    nb.Nifti1Image(data, image.affine, image.header).to_filename(out_file)
    return out_file<|MERGE_RESOLUTION|>--- conflicted
+++ resolved
@@ -12,14 +12,9 @@
 from niworkflows.nipype import logging
 from niworkflows.nipype.utils.filemanip import fname_presuffix
 from niworkflows.nipype.interfaces.base import (
-<<<<<<< HEAD
-    BaseInterfaceInputSpec, TraitedSpec, File, isdefined, traits)
-from niworkflows.interfaces.base import SimpleInterface
-from ...due import Doi
-=======
     BaseInterfaceInputSpec, TraitedSpec, File, isdefined, traits,
     SimpleInterface)
->>>>>>> 4d250279
+from ...due import Doi
 
 LOGGER = logging.getLogger('interface')
 
