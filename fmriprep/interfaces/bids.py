#!/usr/bin/env python
# -*- coding: utf-8 -*-
# emacs: -*- mode: python; py-indent-offset: 4; indent-tabs-mode: nil -*-
# vi: set ft=python sts=4 ts=4 sw=4 et:
#
# @Author: oesteban
# @Date:   2016-06-03 09:35:13
# @Last Modified by:   oesteban
# @Last Modified time: 2017-02-13 11:44:23
from __future__ import print_function, division, absolute_import, unicode_literals

import os
import os.path as op
import re
import simplejson as json
from shutil import copy, copytree, rmtree

from nipype import logging
from nipype.interfaces.base import (
    traits, isdefined, TraitedSpec, BaseInterface, BaseInterfaceInputSpec,
    File, Directory, InputMultiPath, OutputMultiPath, Str
)
from builtins import str, bytes

from fmriprep.utils.misc import make_folder

LOGGER = logging.getLogger('interface')
BIDS_NAME = re.compile(
    '^(.*\/)?(?P<subject_id>sub-[a-zA-Z0-9]+)(_(?P<ses_id>ses-[a-zA-Z0-9]+))?'
    '(_(?P<task_id>task-[a-zA-Z0-9]+))?(_(?P<acq_id>acq-[a-zA-Z0-9]+))?'
    '(_(?P<rec_id>rec-[a-zA-Z0-9]+))?(_(?P<run_id>run-[a-zA-Z0-9]+))?')


class FileNotFoundError(IOError):
    pass


class SimpleInterface(BaseInterface):
    def __init__(self, **inputs):
        super(SimpleInterface, self).__init__(**inputs)
        self._results = {}

    def _list_outputs(self):
        return self._results


class BIDSDataGrabberInputSpec(BaseInterfaceInputSpec):
    subject_data = traits.Dict((str, bytes), traits.Any)
    subject_id = Str()


class BIDSDataGrabberOutputSpec(TraitedSpec):
    out_dict = traits.Dict(desc='output data structure')
    fmap = OutputMultiPath(desc='output fieldmaps')
    func = OutputMultiPath(desc='output functional images')
    sbref = OutputMultiPath(desc='output sbrefs')
    t1w = OutputMultiPath(desc='output T1w images')
<<<<<<< HEAD
    roi = OutputMultiPath(desc='outpuw ROI images')
=======
    t2w = OutputMultiPath(desc='output T2w images')
>>>>>>> 0816190d


class BIDSDataGrabber(SimpleInterface):
    input_spec = BIDSDataGrabberInputSpec
    output_spec = BIDSDataGrabberOutputSpec

    def _run_interface(self, runtime):
        bids_dict = self.inputs.subject_data

        self._results['out_dict'] = bids_dict

        self._results['t1w'] = bids_dict['t1w']
        if not bids_dict['t1w']:
            raise FileNotFoundError('No T1w images found for subject sub-{}'.format(
                self.inputs.subject_id))

        self._results['roi'] = bids_dict['roi']
        if not bids_dict['roi']:
            raise FileNotFoundError('No lesion mask images found for subject sub-{}'.format(
                self.inputs.subject_id))
    
        self._results['func'] = bids_dict['func']
        if not bids_dict['func']:
            raise FileNotFoundError('No functional images found for subject sub-{}'.format(
                self.inputs.subject_id))

        for imtype in ['t2w', 'fmap', 'sbref']:
            self._results[imtype] = bids_dict[imtype]
            if not bids_dict[imtype]:
                LOGGER.warn('No \'{}\' images found for sub-{}'.format(
                    imtype, self.inputs.subject_id))

        return runtime


class DerivativesDataSinkInputSpec(BaseInterfaceInputSpec):
    base_directory = traits.Directory(
        desc='Path to the base directory for storing data.')
    in_file = InputMultiPath(File(exists=True), mandatory=True,
                             desc='the object to be saved')
    source_file = File(exists=False, mandatory=True, desc='the input func file')
    suffix = traits.Str('', mandatory=True, desc='suffix appended to source_file')
    extra_values = traits.List(traits.Str)

class DerivativesDataSinkOutputSpec(TraitedSpec):
    out_file = OutputMultiPath(File(exists=True, desc='written file path'))

class DerivativesDataSink(SimpleInterface):
    input_spec = DerivativesDataSinkInputSpec
    output_spec = DerivativesDataSinkOutputSpec
    out_path_base = "fmriprep"
    _always_run = True

    def __init__(self, out_path_base=None, **inputs):
        super(DerivativesDataSink, self).__init__(**inputs)
        self._results['out_file'] = []
        if out_path_base:
            self.out_path_base = out_path_base

    def _run_interface(self, runtime):
        fname, _ = _splitext(self.inputs.source_file)
        _, ext = _splitext(self.inputs.in_file[0])

        m = BIDS_NAME.search(fname)

        # TODO this quick and dirty modality detection needs to be implemented
        # correctly
        mod = 'func'
        if 'anat' in op.dirname(self.inputs.source_file):
            mod = 'anat'
        elif 'dwi' in op.dirname(self.inputs.source_file):
            mod = 'dwi'

        base_directory = os.getcwd()
        if isdefined(self.inputs.base_directory):
            base_directory = op.abspath(self.inputs.base_directory)

        out_path = '{}/{subject_id}'.format(self.out_path_base, **m.groupdict())
        if m.groupdict().get('ses_id') is not None:
            out_path += '/{ses_id}'.format(**m.groupdict())
        out_path += '/{}'.format(mod)

        out_path = op.join(base_directory, out_path)

        make_folder(out_path)

        base_fname = op.join(out_path, fname)

        formatstr = '{bname}_{suffix}{ext}'
        if len(self.inputs.in_file) > 1 and not isdefined(self.inputs.extra_values):
            formatstr = '{bname}_{suffix}{i:04d}{ext}'

        for i, fname in enumerate(self.inputs.in_file):
            out_file = formatstr.format(
                bname=base_fname,
                suffix=self.inputs.suffix,
                i=i,
                ext=ext)
            if isdefined(self.inputs.extra_values):
                out_file = out_file.format(extra_value=self.inputs.extra_values[i])
            self._results['out_file'].append(out_file)
            copy(self.inputs.in_file[i], out_file)

        return runtime


class ReadSidecarJSONInputSpec(BaseInterfaceInputSpec):
    in_file = File(exists=True, mandatory=True, desc='the input nifti file')
    fields = traits.List(traits.Str, desc='get only certain fields')

class ReadSidecarJSONOutputSpec(TraitedSpec):
    subject_id = traits.Str()
    session_id = traits.Str()
    task_id = traits.Str()
    acq_id = traits.Str()
    rec_id = traits.Str()
    run_id = traits.Str()
    out_dict = traits.Dict()

class ReadSidecarJSON(SimpleInterface):
    """
    An utility to find and read JSON sidecar files of a BIDS tree
    """
    expr = re.compile('^sub-(?P<subject_id>[a-zA-Z0-9]+)(_ses-(?P<session_id>[a-zA-Z0-9]+))?'
                      '(_task-(?P<task_id>[a-zA-Z0-9]+))?(_acq-(?P<acq_id>[a-zA-Z0-9]+))?'
                      '(_rec-(?P<rec_id>[a-zA-Z0-9]+))?(_run-(?P<run_id>[a-zA-Z0-9]+))?')
    input_spec = ReadSidecarJSONInputSpec
    output_spec = ReadSidecarJSONOutputSpec

    def _run_interface(self, runtime):
        metadata = get_metadata_for_nifti(self.inputs.in_file)
        output_keys = [key for key in list(self.output_spec().get().keys()) if key.endswith('_id')]
        outputs = self.expr.search(op.basename(self.inputs.in_file)).groupdict()

        for key in output_keys:
            id_value = outputs.get(key)
            if id_value is not None:
                self._results[key] = outputs.get(key)

        if isdefined(self.inputs.fields) and self.inputs.fields:
            for fname in self.inputs.fields:
                self._results[fname] = metadata[fname]
        else:
            self._results['out_dict'] = metadata

        return runtime


class BIDSFreeSurferDirInputSpec(BaseInterfaceInputSpec):
    derivatives = Directory(exists=True, mandatory=True,
                            desc='BIDS derivatives directory')
    freesurfer_home = Directory(exists=True, mandatory=True,
                                desc='FreeSurfer installation directory')
    subjects_dir = traits.Str('freesurfer', usedefault=True,
                              desc='Name of FreeSurfer subjects directory')
    overwrite_fsaverage = traits.Bool(False, usedefault=True,
                                      desc='Overwrite fsaverage, if present')


class BIDSFreeSurferDirOutputSpec(TraitedSpec):
    subjects_dir = traits.Directory(exists=True,
                                    desc='FreeSurfer subjects directory')


class BIDSFreeSurferDir(SimpleInterface):
    """ Create a FreeSurfer subjects directory in a BIDS derivatives directory
    and copy fsaverage from the local FreeSurfer distribution.

    Output subjects_dir = ``{derivatives}/{subjects_dir}``, and may be passed to
    ReconAll and other FreeSurfer interfaces.
    """
    input_spec = BIDSFreeSurferDirInputSpec
    output_spec = BIDSFreeSurferDirOutputSpec

    def _run_interface(self, runtime):
        subjects_dir = os.path.join(self.inputs.derivatives,
                                    self.inputs.subjects_dir)
        make_folder(subjects_dir)
        self._results['subjects_dir'] = subjects_dir

        source = os.path.join(self.inputs.freesurfer_home, 'subjects',
                              'fsaverage')
        dest = os.path.join(subjects_dir, 'fsaverage')
        # Finesse is overrated. Either leave it alone or completely clobber it.
        if os.path.exists(dest) and self.inputs.overwrite_fsaverage:
            rmtree(dest)
        if not os.path.exists(dest):
            copytree(source, dest)

        return runtime


def get_metadata_for_nifti(in_file):
    """Fetchs metadata for a given nifi file"""
    in_file = op.abspath(in_file)

    fname, ext = op.splitext(in_file)
    if ext == '.gz':
        fname, ext2 = op.splitext(fname)
        ext = ext2 + ext

    side_json = fname + '.json'
    fname_comps = op.basename(side_json).split("_")

    session_comp_list = []
    subject_comp_list = []
    top_comp_list = []
    ses = None
    sub = None

    for comp in fname_comps:
        if comp[:3] != "run":
            session_comp_list.append(comp)
            if comp[:3] == "ses":
                ses = comp
            else:
                subject_comp_list.append(comp)
                if comp[:3] == "sub":
                    sub = comp
                else:
                    top_comp_list.append(comp)

    if any([comp.startswith('ses') for comp in fname_comps]):
        bids_dir = '/'.join(op.dirname(in_file).split('/')[:-3])
    else:
        bids_dir = '/'.join(op.dirname(in_file).split('/')[:-2])

    top_json = op.join(bids_dir, "_".join(top_comp_list))
    potential_json = [top_json]

    subject_json = op.join(bids_dir, sub, "_".join(subject_comp_list))
    potential_json.append(subject_json)

    if ses:
        session_json = op.join(bids_dir, sub, ses, "_".join(session_comp_list))
        potential_json.append(session_json)

    potential_json.append(side_json)

    merged_param_dict = {}
    for json_file_path in potential_json:
        if op.isfile(json_file_path):
            with open(json_file_path, 'r') as jsonfile:
                param_dict = json.load(jsonfile)
                merged_param_dict.update(param_dict)

    return merged_param_dict

def _splitext(fname):
    fname, ext = op.splitext(op.basename(fname))
    if ext == '.gz':
        fname, ext2 = op.splitext(fname)
        ext = ext2 + ext
    return fname, ext<|MERGE_RESOLUTION|>--- conflicted
+++ resolved
@@ -55,11 +55,8 @@
     func = OutputMultiPath(desc='output functional images')
     sbref = OutputMultiPath(desc='output sbrefs')
     t1w = OutputMultiPath(desc='output T1w images')
-<<<<<<< HEAD
     roi = OutputMultiPath(desc='outpuw ROI images')
-=======
     t2w = OutputMultiPath(desc='output T2w images')
->>>>>>> 0816190d
 
 
 class BIDSDataGrabber(SimpleInterface):
