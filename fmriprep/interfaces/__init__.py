# emacs: -*- mode: python; py-indent-offset: 4; indent-tabs-mode: nil -*-
# vi: set ft=python sts=4 ts=4 sw=4 et:

# Load modules for compatibility
from niworkflows.interfaces import (
    bids, cifti, freesurfer, images, itk, surf, utils)

from .reports import SubjectSummary, FunctionalSummary, AboutSummary
<<<<<<< HEAD
from .utils import TPM2ROI, AddTPMs, AddTSVHeader, ConcatAffines, JoinTSVColumns
from .fmap import FieldEnhance, FieldToRadS, FieldToHz, Phasediff2Fieldmap, Phases2Fieldmap
=======
from .fmap import FieldEnhance, FieldToRadS, FieldToHz, Phasediff2Fieldmap
>>>>>>> dd4201ca
from .confounds import GatherConfounds, ICAConfounds, FMRISummary
from .multiecho import T2SMap


class DerivativesDataSink(bids.DerivativesDataSink):
    out_path_base = 'fmriprep'


__all__ = [
    'bids',
    'cifti',
    'freesurfer',
    'images',
    'itk',
    'surf',
    'utils',
    'SubjectSummary',
    'FunctionalSummary',
    'AboutSummary',
    'FieldEnhance',
    'FieldToRadS',
    'FieldToHz',
    'Phasediff2Fieldmap',
    'GatherConfounds',
    'ICAConfounds',
    'FMRISummary',
    'T2SMap',
    'DerivativesDataSink',
]<|MERGE_RESOLUTION|>--- conflicted
+++ resolved
@@ -6,12 +6,7 @@
     bids, cifti, freesurfer, images, itk, surf, utils)
 
 from .reports import SubjectSummary, FunctionalSummary, AboutSummary
-<<<<<<< HEAD
-from .utils import TPM2ROI, AddTPMs, AddTSVHeader, ConcatAffines, JoinTSVColumns
 from .fmap import FieldEnhance, FieldToRadS, FieldToHz, Phasediff2Fieldmap, Phases2Fieldmap
-=======
-from .fmap import FieldEnhance, FieldToRadS, FieldToHz, Phasediff2Fieldmap
->>>>>>> dd4201ca
 from .confounds import GatherConfounds, ICAConfounds, FMRISummary
 from .multiecho import T2SMap
 
