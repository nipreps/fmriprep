# -*- coding: utf-8 -*-
# emacs: -*- mode: python; py-indent-offset: 4; indent-tabs-mode: nil -*-
# vi: set ft=python sts=4 ts=4 sw=4 et:
"""
Base module variables
"""

from ._version import get_versions
__version__ = get_versions()['version']
del get_versions

__author__ = 'The CRN developers'
__copyright__ = 'Copyright 2018, Center for Reproducible Neuroscience, Stanford University'
__credits__ = ['Craig Moodie', 'Ross Blair', 'Oscar Esteban', 'Chris Gorgolewski',
               'Shoshana Berleant', 'Christopher J. Markiewicz', 'Russell A. Poldrack']
__license__ = '3-clause BSD'
__maintainer__ = 'Ross Blair'
__email__ = 'crn.poldracklab@gmail.com'
__status__ = 'Prototype'
__url__ = 'https://github.com/poldracklab/fmriprep'
__packagename__ = 'fmriprep'
__description__ = ("FMRIprep is a functional magnetic resonance image pre-processing pipeline "
                   "that is designed to provide an easily accessible, state-of-the-art interface "
                   "that is robust to differences in scan acquisition protocols and that requires "
                   "minimal user input, while providing easily interpretable and comprehensive "
                   "error and output reporting.")
__longdesc__ = """\
Preprocessing of functional MRI (fMRI) involves numerous steps to clean and standardize
data before statistical analysis.
Generally, researchers create ad hoc preprocessing workflows for each new dataset,
building upon a large inventory of tools available for each step.
The complexity of these workflows has snowballed with rapid advances in MR data
acquisition and image processing techniques.
FMRIPrep is an analysis-agnostic tool that addresses the challenge of robust and
reproducible preprocessing for task-based and resting fMRI data.
FMRIPrep automatically adapts a best-in-breed workflow to the idiosyncrasies of
virtually any dataset, ensuring high-quality preprocessing with no manual intervention,
while providing easily interpretable and comprehensive error and output reporting.
It performs basic preprocessing steps (coregistration, normalization, unwarping, noise
component extraction, segmentation, skullstripping etc.) providing outputs that can be
easily submitted to a variety of group level analyses, including task-based or resting-state
fMRI, graph theory measures, surface or volume-based statistics, etc.

The workflow is based on `Nipype <https://nipype.readthedocs.io>`_ and encompases a large
set of tools from well-known neuroimaging packages, including
`FSL <https://fsl.fmrib.ox.ac.uk/fsl/fslwiki/>`_,
`ANTs <https://stnava.github.io/ANTs/>`_,
`FreeSurfer <https://surfer.nmr.mgh.harvard.edu/>`_,
`AFNI <https://afni.nimh.nih.gov/>`_,
and `Nilearn <https://nilearn.github.io/>`_.
This pipeline was designed to provide the best software implementation for each state of
preprocessing, and will be updated as newer and better neuroimaging software becomes
available.

This tool allows you to easily do the following:

  * Take fMRI data from *unprocessed* (only reconstructed) to ready for analysis.
  * Implement tools from different software packages.
  * Achieve optimal data processing quality by using the best tools available.
  * Generate preprocessing-assessment reports, with which the user can easily identify problems.
  * Receive verbose output concerning the stage of preprocessing for each subject, including
    meaningful errors.
  * Automate and parallelize processing steps, which provides a significant speed-up from
    typical linear, manual processing.

FMRIPrep has the potential to transform fMRI research by equipping
neuroscientists with a high-quality, robust, easy-to-use and transparent preprocessing workflow
which can help ensure the validity of inference and the interpretability of their results.

[Pre-print doi:`10.1101/306951 <https://doi.org/10.1101/306951>`_]
[Documentation `fmriprep.org <https://fmriprep.readthedocs.io>`_]
[Software doi:`10.5281/zenodo.852659 <https://doi.org/10.5281/zenodo.852659>`_]
[Support `neurostars.org <https://neurostars.org/tags/fmriprep>`_]
"""

DOWNLOAD_URL = (
    'https://github.com/poldracklab/{name}/archive/{ver}.tar.gz'.format(
        name=__packagename__, ver=__version__))


SETUP_REQUIRES = [
    'setuptools>=18.0',
    'numpy',
    'cython',
]

REQUIRES = [
    'numpy',
    'lockfile',
    'future',
    'scikit-learn',
    'matplotlib>=2.2.0',
    'nilearn',
    'sklearn',
    'nibabel>=2.2.1',
    'pandas',
    'grabbit==0.2.3',
    'pybids==0.6.5',
    'nitime',
<<<<<<< HEAD
    'nipype>=1.1.3',
    'niworkflows==0.5.0',
=======
    'nipype>=1.1.5',
    'niworkflows==0.4.4',
>>>>>>> 0c96887d
    'statsmodels',
    'seaborn',
    'indexed_gzip>=0.8.2',
    'scikit-image',
    'versioneer',
    'pyyaml',
]

LINKS_REQUIRES = [
]

TESTS_REQUIRES = [
    "mock",
    "codecov",
    "pytest",
]

EXTRA_REQUIRES = {
    'doc': [
        'sphinx>=1.5.3',
        'sphinx_rtd_theme',
        'sphinx-argparse',
        'pydotplus',
        'pydot>=1.2.3',
        'packaging',
        'nbsphinx',
    ],
    'tests': TESTS_REQUIRES,
    'duecredit': ['duecredit'],
    'datalad': ['datalad'],
    'resmon': ['psutil>=5.4.0'],
    'sentry': ['raven'],
}
EXTRA_REQUIRES['docs'] = EXTRA_REQUIRES['doc']

# Enable a handle to install all extra dependencies at once
EXTRA_REQUIRES['all'] = list(set([
    v for deps in EXTRA_REQUIRES.values() for v in deps]))

CLASSIFIERS = [
    'Development Status :: 3 - Alpha',
    'Intended Audience :: Science/Research',
    'Topic :: Scientific/Engineering :: Image Recognition',
    'License :: OSI Approved :: BSD License',
    'Programming Language :: Python :: 3.5',
    'Programming Language :: Python :: 3.6',
    'Programming Language :: Python :: 3.7',
]<|MERGE_RESOLUTION|>--- conflicted
+++ resolved
@@ -97,13 +97,8 @@
     'grabbit==0.2.3',
     'pybids==0.6.5',
     'nitime',
-<<<<<<< HEAD
-    'nipype>=1.1.3',
+    'nipype>=1.1.5',
     'niworkflows==0.5.0',
-=======
-    'nipype>=1.1.5',
-    'niworkflows==0.4.4',
->>>>>>> 0c96887d
     'statsmodels',
     'seaborn',
     'indexed_gzip>=0.8.2',
