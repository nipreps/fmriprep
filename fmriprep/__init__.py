--- conflicted
+++ resolved
@@ -28,26 +28,7 @@
 import warnings
 
 # cmp is not used by fmriprep, so ignore nipype-generated warnings
-<<<<<<< HEAD
 warnings.filterwarnings('ignore', r'cmp not installed')
-
-# Monkey-patch to ignore AFNI upgrade warnings
-from niworkflows.nipype.interfaces.afni import Info  # noqa: E402
-
-_old_version = Info.version
-
-
-def _new_version():
-    from niworkflows.nipype import logging
-    iflogger = logging.getLogger('interface')
-    level = iflogger.getEffectiveLevel()
-    iflogger.setLevel('ERROR')
-    v = _old_version()
-    iflogger.setLevel(level)
-    if v is None:
-        iflogger.warn('afni_vcheck executable not found')
-    return v
-Info.version = staticmethod(_new_version)
 
 due.cite(
     # Chicken/egg problem with Zenodo here regarding DOI.  Might need
@@ -61,7 +42,4 @@
     # unless used, forcing citation "always"
     cite_module=True,
     path="fmriprep"
-)
-=======
-warnings.filterwarnings('ignore', r'cmp not installed')
->>>>>>> 4d250279
+)