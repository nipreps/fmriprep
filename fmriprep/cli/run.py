--- conflicted
+++ resolved
@@ -88,21 +88,19 @@
                               'in working directory)')
     g_perfm.add_argument('--use-plugin', action='store', default=None,
                          help='nipype plugin configuration file')
-    
+
     g_perfm.add_argument('--ignore-aroma-denoising-errors', action='store_true',
                          default=False,
                          help='ignores the errors ICA_AROMA returns when there '
                               'are no components classified as either noise or '
                               'signal')
-<<<<<<< HEAD
+    g_perfm.add_argument("-v", "--verbose", dest="verbose_count", action="count", default=0,
+                         help="increases log verbosity for each occurence, debug level is -vvv")
+
     # Add mutually exclusive func_only and anat_only pipeline options
     g_anatfunc = parser.add_mutually_exclusive_group()
     g_anatfunc.add_argument('--anat-only', action='store_true')
     g_anatfunc.add_argument('--func-only', action='store_true')
-=======
-    g_perfm.add_argument("-v", "--verbose", dest="verbose_count", action="count", default=0,
-                         help="increases log verbosity for each occurence, debug level is -vvv")
->>>>>>> 16137ec1
 
     # Add workflow config arguments
     g_conf = parser.add_argument_group('Workflow configuration')
@@ -246,7 +244,7 @@
         if opts.force_syn:
             raise RuntimeError(msg)
         logger.warning(msg)
-    
+
     create_workflow(opts)
 
 
