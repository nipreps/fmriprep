--- conflicted
+++ resolved
@@ -223,15 +223,12 @@
         help='Path to FreeSurfer license key file. Get it (for free) by registering'
              ' at https://surfer.nmr.mgh.harvard.edu/registration.html')
     g_fs.add_argument(
-<<<<<<< HEAD
         '--bbregister-init-header', action='store_true', dest='bbregister_init_header', default=False,
         help='Use header information to initialize bbregister instead of mri_coreg')
-
-=======
+    g_fs.add_argument(
         '--fs-subjects-dir', metavar='PATH', type=Path,
         help='Path to existing FreeSurfer subjects directory to reuse. '
              '(default: OUTPUT_DIR/freesurfer)')
->>>>>>> 830a9500
 
     # Surface generation xor
     g_surfs = parser.add_argument_group('Surface preprocessing options')
