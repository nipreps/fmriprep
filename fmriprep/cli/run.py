--- conflicted
+++ resolved
@@ -2,17 +2,14 @@
 # -*- coding: utf-8 -*-
 
 """
-fMRI run preprocessing workflow
+fMRI preprocessing workflow
 =====
 """
 
+import os
+import os.path as op
+import logging
 import sys
-import os.path as op
-sys.path.append(op.dirname(__file__))
-import BIDSgenerator
-import glob
-import os
-import logging
 import uuid
 import warnings
 from argparse import ArgumentParser
@@ -42,6 +39,7 @@
 
 def get_parser():
     """Build parser object"""
+    from ..info import __version__
 
     verstr = 'fmriprep v{}'.format(__version__)
 
@@ -61,10 +59,6 @@
                         help='processing stage to be run, only "participant" in the case of '
                              'FMRIPREP (see BIDS-Apps specification).')
 
-    parser.add_argument('participant_num', action='store')
-    parser.add_argument('visit_num', action='store')
-    parser.add_argument('session_num', action='store')
-    
     # optional arguments
     parser.add_argument('-v', '--version', action='version', version=verstr)
 
@@ -78,7 +72,7 @@
     # Re-enable when option is actually implemented
     # g_bids.add_argument('-r', '--run-id', action='store', default='single_run',
     #                     help='select a specific run to be processed')
-    g_bids.add_argument('-t', '--task-id', action='store', default = False,
+    g_bids.add_argument('-t', '--task-id', action='store',
                         help='select a specific task to be processed')
 
     g_perfm = parser.add_argument_group('Options to handle performance')
@@ -97,14 +91,9 @@
                          help='nipype plugin configuration file')
     g_perfm.add_argument('--anat-only', action='store_true',
                          help='run anatomical workflows only')
-<<<<<<< HEAD
-    g_perfm.add_argument('--dismiss-t1w', action='store_true',
-                         help='run functional workflows only')
-=======
     g_perfm.add_argument('--func-only', action='store_true',
                          help='run functional workflows only '
                               '(dismiss the anatomical images if present).')
->>>>>>> cb3c6fc3
     g_perfm.add_argument('--ignore-aroma-denoising-errors', action='store_true',
                          default=False,
                          help='ignores the errors ICA_AROMA returns when there '
@@ -144,7 +133,6 @@
         '--template', required=False, action='store',
         choices=['MNI152NLin2009cAsym'], default='MNI152NLin2009cAsym',
         help='volume template space (default: MNI152NLin2009cAsym)')
-
     g_conf.add_argument(
         '--output-grid-reference', required=False, action='store', default=None,
         help='Grid reference image for resampling BOLD files to volume template space. '
@@ -152,7 +140,7 @@
              'but is not used in normalization.')
     g_conf.add_argument(
         '--medial-surface-nan', required=False, action='store', default=False,
-        help='Replace medial wall values with NaNs on functional FIFTI files. Only '
+        help='Replace medial wall values with NaNs on functional GIFTI files. Only '
         'performed for GIFTI files mapped to a freesurfer subject (fsaverage or fsnative).')
 
     # ICA_AROMA options
@@ -164,7 +152,7 @@
     g_ants.add_argument('--skull-strip-ants', dest="skull_strip_ants", action='store_true',
                         help='use ANTs-based skull-stripping (default, slow))')
     g_ants.add_argument('--skull-strip-template', dest="skull_strip_template", action='store',
-                        choices = ['oasis', 'scsnl'], default='scsnl',
+                        choices = ['oasis', 'scsnl','NKI'], default='scsnl',
                         help="template to use for skull stripping (default: scsnl)")
     g_ants.set_defaults(skull_strip_ants=False, skull_strip_template='scsnl')
 
@@ -197,21 +185,13 @@
         '--reports-only', action='store_true', default=False,
         help='only generate reports, don\'t run workflows. This will only rerun report '
              'aggregation, not reportlet generation for specific nodes.')
+    g_other.add_argument(
+        '--run-uuid', action='store', default=None,
+        help='Specify UUID of previous run, to include error logs in report. '
+             'No effect without --reports-only.')
     g_other.add_argument('--write-graph', action='store_true', default=False,
                          help='Write workflow graph.')
-    
-    # Smoothing options (MCS 10/6/17)
-    g_smoothing = parser.add_argument_group('Specific options for imaging smoothing after preprocessing')
-    g_smoothing.add_argument('--smoothing-kernel',  action='store',
-                        choices = ['4', '6','8','10'], default=6,
-                        help="smoothing width for already preprocessed imaged (default: 6)")
-    
-    
-    # Pipeline directory-naming options 
-    g_pipeline = parser.add_argument_group('Specific options for directory naming depending on preprocessing pipeline used')
-    g_pipeline.add_argument('--preprocessed-dirname', action='store', 
-                        choices = ['swar','swgcar'], default='swar',
-                        help="names the output directory for preprocessed files swar or swgcar")
+
     return parser
 
 
@@ -219,17 +199,6 @@
     """Entry point"""
     warnings.showwarning = _warn_redirect
     opts = get_parser().parse_args()
-    proj_dir = opts.bids_dir
-    smoothing_kernel = opts.smoothing_kernel
-    pipeline = opts.preprocessed_dirname
-    print("Project_dir "+ proj_dir) 
-    if opts.task_id:
-        bidsdir, subject = BIDSgenerator.createBIDS(opts.bids_dir, opts.participant_num, opts.visit_num, opts.session_num, opts.task_id)
-    else:
-        bidsdir, subject = BIDSgenerator.createBIDS(opts.bids_dir, opts.participant_num, opts.visit_num, opts.session_num)
-    opts.bids_dir = bidsdir
-    opts.participant_label = subject
-
     if opts.debug:
         logger.setLevel(logging.DEBUG)
 
@@ -250,10 +219,8 @@
             raise RuntimeError(msg)
         logger.warning(msg)
 
-    errno = create_workflow(opts)
-    BIDSgenerator.moveToProject(proj_dir, opts.participant_num, opts.visit_num, opts.session_num, opts.output_dir,pipeline)
-    BIDSgenerator.smooth_preprocessed_data(proj_dir,opts.participant_num, opts.visit_num, opts.session_num, smoothing_kernel)
-    sys.exit(int(errno > 0))
+    create_workflow(opts)
+
 
 def create_workflow(opts):
     """Build workflow"""
@@ -261,6 +228,7 @@
     from ..viz.reports import run_reports
     from ..workflows.base import init_fmriprep_wf
     from ..utils.bids import collect_participants
+    from ..info import __version__
 
     # Set up some instrumental utilities
     errno = 0
@@ -321,6 +289,8 @@
     # Called with reports only
     if opts.reports_only:
         logger.log(25, 'Running --reports-only on participants %s', ', '.join(subject_list))
+        if opts.run_uuid is not None:
+            run_uuid = opts.run_uuid
         report_errors = [
             run_reports(op.join(work_dir, 'reportlets'), output_dir, subject_label,
                         run_uuid=run_uuid)
@@ -342,11 +312,7 @@
         debug=opts.debug,
         low_mem=opts.low_mem,
         anat_only=opts.anat_only,
-<<<<<<< HEAD
-        dismiss_t1w=opts.dismiss_t1w,
-=======
         func_only=opts.func_only,
->>>>>>> cb3c6fc3
         longitudinal=opts.longitudinal,
         omp_nthreads=omp_nthreads,
         skull_strip_ants=opts.skull_strip_ants,
@@ -392,9 +358,9 @@
                                   for subid, err in zip(subject_list, report_errors)]))
 
     errno += sum(report_errors)
-    return errno
-    
+    sys.exit(int(errno > 0))
 
 
 if __name__ == '__main__':
-    main()+    raise RuntimeError("fmriprep/cli/run.py should not be run directly;\n"
+                       "Please `pip install` fmriprep and use the `fmriprep` command")