--- conflicted
+++ resolved
@@ -39,7 +39,6 @@
 
     parse_args()
 
-<<<<<<< HEAD
     # Code Carbon
     if config.execution.track_carbon:
         from codecarbon import OfflineEmissionsTracker
@@ -52,13 +51,12 @@
 
         tracker = OfflineEmissionsTracker(output_dir=CC_log_dir, country_iso_code=country_iso_code)
         tracker.start()
-=======
+
     if "pdb" in config.execution.debug:
         from fmriprep.utils.debug import setup_exceptionhook
 
         setup_exceptionhook()
         config.nipype.plugin = "Linear"
->>>>>>> 7124ef2c
 
     sentry_sdk = None
     if not config.execution.notrack and not config.execution.debug:
@@ -194,16 +192,14 @@
     finally:
         from pkg_resources import resource_filename as pkgrf
 
-<<<<<<< HEAD
         # Code Carbon
         if config.execution.track_carbon:
             emissions: float = tracker.stop()
             config.loggers.workflow.log(25, "CodeCarbon tracker has stopped.")
             config.loggers.workflow.log(25, f"Saving logs at: {CC_log_dir}")
             config.loggers.workflow.log(25, f"Carbon emissions: {emissions} kg")
-=======
+
         from fmriprep.reports.core import generate_reports
->>>>>>> 7124ef2c
 
         # Generate reports phase
         failed_reports = generate_reports(
