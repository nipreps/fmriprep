#!/usr/bin/env python
# -*- coding: utf-8 -*-
# emacs: -*- mode: python; py-indent-offset: 4; indent-tabs-mode: nil -*-
# vi: set ft=python sts=4 ts=4 sw=4 et:
"""
Anatomical Reference -processing workflows.

Originally coded by Craig Moodie. Refactored by the CRN Developers.

"""
import os.path as op

from nipype.interfaces import ants
from nipype.interfaces import freesurfer
from nipype.interfaces import utility as niu
from nipype.interfaces import io as nio
from nipype.pipeline import engine as pe

from niworkflows.interfaces.registration import RobustMNINormalizationRPT
from niworkflows.anat.skullstrip import afni_wf as skullstrip_wf
from niworkflows.data import get_mni_icbm152_nlin_asym_09c
from niworkflows.interfaces.masks import BrainExtractionRPT
from niworkflows.interfaces.segmentation import FASTRPT, ReconAllRPT

from fmriprep.interfaces import (DerivativesDataSink, IntraModalMerge)
from fmriprep.interfaces.utils import reorient
from fmriprep.utils.misc import fix_multi_T1w_source_name


#  pylint: disable=R0914
def t1w_preprocessing(settings, name='t1w_preprocessing'):
    """T1w images preprocessing pipeline"""

    workflow = pe.Workflow(name=name)

<<<<<<< HEAD
    inputnode = pe.Node(niu.IdentityInterface(fields=['t1w', 'roi']), name='inputnode')
=======
    inputnode = pe.Node(
        niu.IdentityInterface(fields=['t1w', 't2w', 'subjects_dir']),
        name='inputnode')
>>>>>>> 0816190d
    outputnode = pe.Node(niu.IdentityInterface(
        fields=['t1_seg', 't1_tpms', 'bias_corrected_t1', 't1_brain', 't1_mask',
                't1_2_mni', 't1_2_mni_forward_transform',
                't1_2_mni_reverse_transform', 'subject_id',
                'fs_2_t1_transform']), name='outputnode')

    # 0. Align and merge if several T1w images are provided
    t1wmrg = pe.Node(IntraModalMerge(), name='MergeT1s')

    # 1. Reorient T1
    arw = pe.Node(niu.Function(input_names=['in_file'],
                               output_names=['out_file'],
                               function=reorient),
                  name='Reorient')

    # 2. T1 Bias Field Correction
    # Bias field correction is handled in skull strip workflows.

    # 3. Skull-stripping
    asw = skullstrip_wf()
    if settings.get('skull_strip_ants', False):
        asw = skullstrip_ants(settings=settings)

    # 4. Segmentation
    t1_seg = pe.Node(FASTRPT(generate_report=True, segments=True,
                             no_bias=True, probability_maps=True),
                     name='Segmentation')

    # 5. Spatial normalization (T1w to MNI registration)
    t1_2_mni = pe.Node(
        RobustMNINormalizationRPT(
            generate_report=True,
            num_threads=settings['ants_nthreads'],
            testing=settings.get('debug', False),
            template='mni_icbm152_nlin_asym_09c'
        ),
        name='T1_2_MNI_Registration'
    )
    # should not be necesssary but does not hurt - make sure the multiproc
    # scheduler knows the resource limits
    t1_2_mni.interface.num_threads = settings['ants_nthreads']

    # 6. FreeSurfer reconstruction
    if settings['freesurfer']:
        nthreads = settings['nthreads']

        def detect_inputs(t1w_list, t2w_list=[], hires_enabled=True):
            from nipype.interfaces.base import isdefined
            from nipype.utils.filemanip import filename_to_list
            from nipype.interfaces.traits_extension import Undefined
            import nibabel as nib
            t1w_list = filename_to_list(t1w_list)
            t2w_list = filename_to_list(t2w_list) if isdefined(t2w_list) else []
            t1w_ref = nib.load(t1w_list[0])
            # Use high resolution preprocessing if voxel size < 1.0mm
            # Tolerance of 0.05mm requires that rounds down to 0.9mm or lower
            hires = hires_enabled and max(t1w_ref.header.get_zooms()) < 1 - 0.05
            t1w_outs = [t1w_list.pop(0)]
            for t1w in t1w_list:
                img = nib.load(t1w)
                if all((img.shape == t1w_ref.shape,
                        img.header.get_zooms() == t1w_ref.header.get_zooms())):
                    t1w_outs.append(t1w)

            t2w = Undefined
            if t2w_list and max(nib.load(t2w_list[0]).header.get_zooms()) < 1.2:
                t2w = t2w_list[0]

            # https://surfer.nmr.mgh.harvard.edu/fswiki/SubmillimeterRecon
            mris_inflate = '-n 50' if hires else Undefined
            return (t1w_outs, t2w, isdefined(t2w), hires, mris_inflate)

        recon_config = pe.Node(
            niu.Function(
                function=detect_inputs,
                input_names=['t1w_list', 't2w_list', 'hires_enabled'],
                output_names=['t1w', 't2w', 'use_T2', 'hires', 'mris_inflate']),
            name='ReconConfig',
            run_without_submitting=True)
        recon_config.inputs.hires_enabled = settings['hires']

        def bidsinfo(in_file):
            from fmriprep.interfaces.bids import BIDS_NAME
            match = BIDS_NAME.search(in_file)
            params = match.groupdict() if match is not None else {}
            return tuple(map(params.get, ['subject_id', 'ses_id', 'task_id',
                                          'acq_id', 'rec_id', 'run_id']))

        bids_info = pe.Node(
            niu.Function(function=bidsinfo, input_names=['in_file'],
                         output_names=['subject_id', 'ses_id', 'task_id',
                                       'acq_id', 'rec_id', 'run_id']),
            name='BIDSInfo',
            run_without_submitting=True)

        autorecon1 = pe.Node(
            freesurfer.ReconAll(
                directive='autorecon1',
                flags='-noskullstrip',
                openmp=nthreads,
                parallel=True),
            name='AutoRecon1')
        autorecon1.interface._can_resume = False
        autorecon1.interface.num_threads = nthreads

        def inject_skullstripped(subjects_dir, subject_id, skullstripped):
            import os
            import nibabel as nib
            from nilearn.image import resample_to_img, new_img_like
            from nipype.utils.filemanip import copyfile
            mridir = os.path.join(subjects_dir, subject_id, 'mri')
            t1 = os.path.join(mridir, 'T1.mgz')
            bm_auto = os.path.join(mridir, 'brainmask.auto.mgz')
            bm = os.path.join(mridir, 'brainmask.mgz')

            if not os.path.exists(bm_auto):
                img = nib.load(t1)
                mask = nib.load(skullstripped)
                bmask = new_img_like(mask, mask.get_data() > 0)
                resampled_mask = resample_to_img(bmask, img, 'nearest')
                masked_image = new_img_like(img, img.get_data() * resampled_mask.get_data())
                masked_image.to_filename(bm_auto)

            if not os.path.exists(bm):
                copyfile(bm_auto, bm, copy=True, use_hardlink=True)

            return subjects_dir, subject_id

        injector = pe.Node(
            niu.Function(
                function=inject_skullstripped,
                input_names=['subjects_dir', 'subject_id', 'skullstripped'],
                output_names=['subjects_dir', 'subject_id']),
            name='InjectSkullstrip')

        reconall = pe.Node(
            ReconAllRPT(
                flags='-noskullstrip',
                openmp=nthreads,
                parallel=True,
                out_report='reconall.svg',
                generate_report=True),
            name='ReconAll')
        reconall.interface.num_threads = nthreads

        fs_transform = pe.Node(
            freesurfer.Tkregister2(fsl_out='freesurfer2subT1.mat',
                                   reg_header=True),
            name='FreeSurferTransform')

        recon_report = pe.Node(
            DerivativesDataSink(base_directory=settings['reportlets_dir'],
                                suffix='reconall'),
            name='ReconAll_Report'
        )

        midthickness = pe.MapNode(
            freesurfer.MRIsExpand(thickness=True, distance=0.5,
                                  out_name='midthickness'),
            iterfield='in_file',
            name='MidThickness')

        save_midthickness = pe.Node(nio.DataSink(parameterization=False),
                                    name='SaveMidthickness')
        surface_list = pe.Node(niu.Merge(4), name='SurfaceList')
        gifticonv = pe.MapNode(freesurfer.MRIsConvert(out_datatype='gii'),
                               iterfield='in_file', name='GiftiSurfaces')

        def get_gifti_name(in_file):
            import os
            import re
            in_format = re.compile(r'(?P<LR>[lr])h.(?P<surf>.+)_converted.gii')
            name = os.path.basename(in_file)
            info = in_format.match(name).groupdict()
            info['LR'] = info['LR'].upper()
            return '{surf}.{LR}.surf'.format(**info)

        name_surfs = pe.MapNode(
            niu.Function(
                function=get_gifti_name,
                input_names=['in_file'],
                output_names=['normalized']),
            iterfield='in_file',
            name='NameSurfs'
            )

        def normalize_surfs(in_file):
            """ Re-center GIFTI coordinates to fit align to native T1 space

            For midthickness surfaces, add MidThickness metadata

            Coordinate update based on:
            https://github.com/Washington-University/workbench/blob/1b79e56/src/Algorithms/AlgorithmSurfaceApplyAffine.cxx#L73-L91
            and
            https://github.com/Washington-University/Pipelines/blob/ae69b9a/PostFreeSurfer/scripts/FreeSurfer2CaretConvertAndRegisterNonlinear.sh#L147
            """
            import os
            import numpy as np
            import nibabel as nib
            img = nib.load(in_file)
            pointset = img.get_arrays_from_intent('NIFTI_INTENT_POINTSET')[0]
            coords = pointset.data
            c_ras_keys = ('VolGeomC_R', 'VolGeomC_A', 'VolGeomC_S')
            ras = np.array([float(pointset.metadata[key])
                            for key in c_ras_keys])
            # Apply C_RAS translation to coordinates
            pointset.data = (coords + ras).astype(coords.dtype)

            secondary = nib.gifti.GiftiNVPairs('AnatomicalStructureSecondary',
                                               'MidThickness')
            geom_type = nib.gifti.GiftiNVPairs('GeometricType', 'Anatomical')
            has_ass = has_geo = False
            for nvpair in pointset.meta.data:
                # Remove C_RAS translation from metadata to avoid double-dipping in FreeSurfer
                if nvpair.name in c_ras_keys:
                    nvpair.value = '0.000000'
                # Check for missing metadata
                elif nvpair.name == secondary.name:
                    has_ass = True
                elif nvpair.name == geom_type.name:
                    has_geo = True
            fname = os.path.basename(in_file)
            # Update metadata for MidThickness/graymid surfaces
            if 'midthickness' in fname.lower() or 'graymid' in fname.lower():
                if not has_ass:
                    pointset.meta.data.insert(1, secondary)
                if not has_geo:
                    pointset.meta.data.insert(2, geom_type)
            img.to_filename(fname)
            return os.path.abspath(fname)

        fix_surfs = pe.MapNode(
            niu.Function(
                function=normalize_surfs,
                input_names=['in_file'],
                output_names=['out_file']),
            iterfield='in_file',
            name='FixSurfs')

        ds_surfs = pe.MapNode(
            DerivativesDataSink(base_directory=settings['output_dir']),
            iterfield=['in_file', 'suffix'],
            name='DerivSurfs'
        )

    # Resample the brain mask and the tissue probability maps into mni space
    bmask_mni = pe.Node(
        ants.ApplyTransforms(dimension=3, default_value=0, float=True,
                             interpolation='NearestNeighbor'),
        name='brain_mni_warp'
    )
    bmask_mni.inputs.reference_image = op.join(get_mni_icbm152_nlin_asym_09c(),
                                               '1mm_T1.nii.gz')
    tpms_mni = pe.MapNode(
        ants.ApplyTransforms(dimension=3, default_value=0, float=True,
                             interpolation='Linear'),
        iterfield=['input_image'],
        name='tpms_mni_warp'
    )
    tpms_mni.inputs.reference_image = op.join(get_mni_icbm152_nlin_asym_09c(),
                                              '1mm_T1.nii.gz')

    ds_t1_seg_report = pe.Node(
        DerivativesDataSink(base_directory=settings['reportlets_dir'],
                            suffix='t1_seg'),
        name='DS_T1_Seg_Report'
    )

    ds_t1_2_mni_report = pe.Node(
        DerivativesDataSink(base_directory=settings['reportlets_dir'],
                            suffix='t1_2_mni'),
        name='DS_T1_2_MNI_Report'
    )

    workflow.connect([
        (inputnode, t1wmrg, [('t1w', 'in_files')]),
        (t1wmrg, arw, [('out_avg', 'in_file')]),
        (arw, asw, [('out_file', 'inputnode.in_file')]),
        (asw, t1_seg, [('outputnode.out_file', 'in_files')]),
        (asw, t1_2_mni, [('outputnode.bias_corrected', 'moving_image')]),
        (asw, t1_2_mni, [('outputnode.out_mask', 'moving_mask')]),
        (inputnode, t1_2_mni, [('roi', 'lesion_mask')]),
        (t1_seg, outputnode, [('tissue_class_map', 't1_seg')]),
        (asw, outputnode, [('outputnode.bias_corrected', 'bias_corrected_t1')]),
        (t1_seg, outputnode, [('probability_maps', 't1_tpms')]),
        (t1_2_mni, outputnode, [
            ('warped_image', 't1_2_mni'),
            ('composite_transform', 't1_2_mni_forward_transform'),
            ('inverse_composite_transform', 't1_2_mni_reverse_transform')
        ]),
        (asw, bmask_mni, [('outputnode.out_mask', 'input_image')]),
        (t1_2_mni, bmask_mni, [('composite_transform', 'transforms')]),
        (t1_seg, tpms_mni, [('probability_maps', 'input_image')]),
        (t1_2_mni, tpms_mni, [('composite_transform', 'transforms')]),
        (asw, outputnode, [('outputnode.out_file', 't1_brain'),
                           ('outputnode.out_mask', 't1_mask')]),
        (inputnode, ds_t1_seg_report, [(('t1w', fix_multi_T1w_source_name), 'source_file')]),
        (t1_seg, ds_t1_seg_report, [('out_report', 'in_file')]),
        (inputnode, ds_t1_2_mni_report, [(('t1w', fix_multi_T1w_source_name), 'source_file')]),
        (t1_2_mni, ds_t1_2_mni_report, [('out_report', 'in_file')])
    ])

    if settings.get('skull_strip_ants', False):
        ds_t1_skull_strip_report = pe.Node(
            DerivativesDataSink(base_directory=settings['reportlets_dir'],
                                suffix='t1_skull_strip'),
            name='DS_Report'
        )
        workflow.connect([
            (inputnode, ds_t1_skull_strip_report, [
                (('t1w', fix_multi_T1w_source_name), 'source_file')]),
            (asw, ds_t1_skull_strip_report, [('outputnode.out_report', 'in_file')])
        ])

    if settings['freesurfer']:
        workflow.connect([
            (inputnode, recon_config, [('t1w', 't1w_list'),
                                       ('t2w', 't2w_list')]),
            (inputnode, bids_info, [(('t1w', fix_multi_T1w_source_name), 'in_file')]),
            (inputnode, autorecon1, [('subjects_dir', 'subjects_dir')]),
            (recon_config, autorecon1, [('t1w', 'T1_files'),
                                        ('t2w', 'T2_file'),
                                        ('hires', 'hires'),
                                        # First run only (recon-all saves expert options)
                                        ('mris_inflate', 'mris_inflate')]),
            (bids_info, autorecon1, [('subject_id', 'subject_id')]),
            (autorecon1, injector, [('subjects_dir', 'subjects_dir'),
                                    ('subject_id', 'subject_id')]),
            (asw, injector, [('outputnode.out_file', 'skullstripped')]),
            (injector, reconall, [('subjects_dir', 'subjects_dir'),
                                  ('subject_id', 'subject_id')]),
            (recon_config, reconall, [('use_T2', 'use_T2')]),
            (arw, fs_transform, [('out_file', 'target_image')]),
            (autorecon1, fs_transform, [('T1', 'moving_image')]),
            (recon_config, recon_report, [
                (('t1w', fix_multi_T1w_source_name), 'source_file')]),
            (reconall, recon_report, [('out_report', 'in_file')]),
            (reconall, outputnode, [('subject_id', 'subject_id')]),
            (fs_transform, outputnode, [('fsl_file', 'fs_2_t1_transform')]),
            (reconall, midthickness, [('smoothwm', 'in_file')]),
            (reconall, save_midthickness, [('subjects_dir', 'base_directory'),
                                           ('subject_id', 'container')]),
            (midthickness, save_midthickness, [('out_file', 'surf.@graymid')]),
            (reconall, surface_list, [('smoothwm', 'in1'),
                                      ('pial', 'in2'),
                                      ('inflated', 'in3')]),
            (save_midthickness, surface_list, [('out_file', 'in4')]),
            (surface_list, gifticonv, [('out', 'in_file')]),
            (gifticonv, name_surfs, [('converted', 'in_file')]),
            (gifticonv, fix_surfs, [('converted', 'in_file')]),
            (inputnode, ds_surfs, [(('t1w', fix_multi_T1w_source_name), 'source_file')]),
            (name_surfs, ds_surfs, [('normalized', 'suffix')]),
            (fix_surfs, ds_surfs, [('out_file', 'in_file')]),
            ])

    # Write corrected file in the designated output dir
    ds_t1_bias = pe.Node(
        DerivativesDataSink(base_directory=settings['output_dir'],
                            suffix='preproc'),
        name='DerivT1_inu'
    )
    ds_t1_seg = pe.Node(
        DerivativesDataSink(base_directory=settings['output_dir'],
                            suffix='dtissue'),
        name='DerivT1_seg'
    )
    ds_mask = pe.Node(
        DerivativesDataSink(base_directory=settings['output_dir'],
                            suffix='brainmask'),
        name='DerivT1_mask'
    )
    ds_t1_mni = pe.Node(
        DerivativesDataSink(base_directory=settings['output_dir'],
                            suffix='space-MNI152NLin2009cAsym_preproc'),
        name='DerivT1w_MNI'
    )
    ds_bmask_mni = pe.Node(
        DerivativesDataSink(base_directory=settings['output_dir'],
                            suffix='space-MNI152NLin2009cAsym_brainmask'),
        name='DerivT1_Mask_MNI'
    )
    ds_tpms_mni = pe.Node(
        DerivativesDataSink(base_directory=settings['output_dir'],
                            suffix='space-MNI152NLin2009cAsym_class-{extra_value}_probtissue'),
        name='DerivT1_TPMs_MNI'
    )
    ds_tpms_mni.inputs.extra_values = ['CSF', 'GM', 'WM']

    ds_t1_mni_warp = pe.Node(
        DerivativesDataSink(base_directory=settings['output_dir'],
                            suffix='target-MNI152NLin2009cAsym_warp'), name='mni_warp')

    workflow.connect([
        (inputnode, ds_t1_mni_warp, [(('t1w', fix_multi_T1w_source_name), 'source_file')]),
        (t1_2_mni, ds_t1_mni_warp, [
            ('composite_transform', 'in_file')])
    ])

    workflow.connect([
        (inputnode, ds_t1_bias, [(('t1w', fix_multi_T1w_source_name), 'source_file')]),
        (inputnode, ds_t1_seg, [(('t1w', fix_multi_T1w_source_name), 'source_file')]),
        (inputnode, ds_mask, [(('t1w', fix_multi_T1w_source_name), 'source_file')]),
        (inputnode, ds_t1_mni, [(('t1w', fix_multi_T1w_source_name), 'source_file')]),
        (inputnode, ds_bmask_mni, [(('t1w', fix_multi_T1w_source_name), 'source_file')]),
        (inputnode, ds_tpms_mni, [(('t1w', fix_multi_T1w_source_name), 'source_file')]),
        (asw, ds_t1_bias, [('outputnode.bias_corrected', 'in_file')]),
        #  (inu_n4, ds_t1_bias, [('output_image', 'in_file')]),
        (t1_seg, ds_t1_seg, [('tissue_class_map', 'in_file')]),
        (asw, ds_mask, [('outputnode.out_mask', 'in_file')]),
        (t1_2_mni, ds_t1_mni, [('warped_image', 'in_file')]),
        (bmask_mni, ds_bmask_mni, [('output_image', 'in_file')]),
        (tpms_mni, ds_tpms_mni, [('output_image', 'in_file')])

    ])
    return workflow


def skullstrip_ants(name='ANTsBrainExtraction', settings=None):
    from niworkflows.data import get_ants_oasis_template_ras
    if settings is None:
        settings = {'debug': False}

    workflow = pe.Workflow(name=name)

    inputnode = pe.Node(niu.IdentityInterface(fields=['in_file', 'source_file']),
                        name='inputnode')
    outputnode = pe.Node(niu.IdentityInterface(
        fields=['bias_corrected', 'out_file', 'out_mask', 'out_report']), name='outputnode')

    t1_skull_strip = pe.Node(BrainExtractionRPT(
        dimension=3, use_floatingpoint_precision=1,
        debug=settings['debug'], generate_report=True,
        num_threads=settings['ants_nthreads'], keep_temporary_files=1),
        name='Ants_T1_Brain_Extraction')

    # should not be necesssary byt does not hurt - make sure the multiproc
    # scheduler knows the resource limits
    t1_skull_strip.interface.num_threads = settings['ants_nthreads']

    t1_skull_strip.inputs.brain_template = op.join(
        get_ants_oasis_template_ras(),
        'T_template0.nii.gz'
    )
    t1_skull_strip.inputs.brain_probability_mask = op.join(
        get_ants_oasis_template_ras(),
        'T_template0_BrainCerebellumProbabilityMask.nii.gz'
    )
    t1_skull_strip.inputs.extraction_registration_mask = op.join(
        get_ants_oasis_template_ras(),
        'T_template0_BrainCerebellumRegistrationMask.nii.gz'
    )

    workflow.connect([
        (inputnode, t1_skull_strip, [('in_file', 'anatomical_image')]),
        (t1_skull_strip, outputnode, [('BrainExtractionMask', 'out_mask'),
                                      ('BrainExtractionBrain', 'out_file'),
                                      ('N4Corrected0', 'bias_corrected'),
                                      ('out_report', 'out_report')])
    ])

    return workflow<|MERGE_RESOLUTION|>--- conflicted
+++ resolved
@@ -33,13 +33,10 @@
 
     workflow = pe.Workflow(name=name)
 
-<<<<<<< HEAD
-    inputnode = pe.Node(niu.IdentityInterface(fields=['t1w', 'roi']), name='inputnode')
-=======
     inputnode = pe.Node(
-        niu.IdentityInterface(fields=['t1w', 't2w', 'subjects_dir']),
+        niu.IdentityInterface(fields=['t1w', 'roi', 't2w', 'subjects_dir']),
         name='inputnode')
->>>>>>> 0816190d
+
     outputnode = pe.Node(niu.IdentityInterface(
         fields=['t1_seg', 't1_tpms', 'bias_corrected_t1', 't1_brain', 't1_mask',
                 't1_2_mni', 't1_2_mni_forward_transform',
