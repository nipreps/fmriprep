#!/usr/bin/env python
# -*- coding: utf-8 -*-
# emacs: -*- mode: python; py-indent-offset: 4; indent-tabs-mode: nil -*-
# vi: set ft=python sts=4 ts=4 sw=4 et:
"""
EPI MRI -processing workflows.

Originally coded by Craig Moodie. Refactored by the CRN Developers.
"""

import os
import os.path as op

from nipype.pipeline import engine as pe
from nipype.interfaces import ants
from nipype.interfaces import afni
from nipype.interfaces import c3
from nipype.interfaces import fsl
from nipype.interfaces import utility as niu
from niworkflows.interfaces.masks import ComputeEPIMask, BETRPT
from niworkflows.interfaces.registration import FLIRTRPT, BBRegisterRPT
from niworkflows.data import get_mni_icbm152_nlin_asym_09c

from fmriprep.interfaces import DerivativesDataSink
<<<<<<< HEAD
from fmriprep.interfaces.images import GenerateSamplingReference
from fmriprep.interfaces.nilearn import Merge
=======
from fmriprep.interfaces.utils import nii_concat, EstimateReferenceImage
>>>>>>> 738c58ed
from fmriprep.utils.misc import _first
from fmriprep.workflows.sbref import _extract_wm
from fmriprep.workflows import confounds


def bold_preprocessing(bold_file, layout, settings):

    if settings is None:
        settings = {}


    name = os.path.split(bold_file)[-1].replace(".", "_").replace(" ", "").replace("-", "_")

    # For doc building purposes
    if bold_file == 'sub-testing_task-testing_acq-testing_bold.nii.gz':
        metadata = {"RepetitionTime": 2.0,
                    "SliceTiming": [0.0, 0.1, 0.2, 0.3, 0.4, 0.5, 0.6, 0.7, 0.8, 0.9]}
    else:
        metadata = layout.get_metadata(bold_file)



    workflow = pe.Workflow(name=name)
    inputnode = pe.Node(niu.IdentityInterface(fields=['epi',
                                                      'bias_corrected_t1',
                                                      't1_brain',
                                                      't1_mask',
                                                      't1_seg',
                                                      't1_tpms',
                                                      't1_2_mni_forward_transform',
                                                      'subjects_dir',
                                                      'subject_id',
                                                      'fs_2_t1_transform',
                                                      't1w']),
                        name='inputnode')
    inputnode.inputs.epi = bold_file

    # HMC on the EPI
    hmcwf = epi_hmc(metadata=metadata, settings=settings)

    # mean EPI registration to T1w
    epi_2_t1 = ref_epi_t1_registration(reportlet_suffix='bbr',
                                       settings=settings)

    # get confounds
    confounds_wf = confounds.discover_wf(settings)
    confounds_wf.get_node('inputnode').inputs.t1_transform_flags = [False]

    # Apply transforms in 1 shot
    epi_mni_trans_wf = epi_mni_transformation(settings=settings)

    # Find fieldmaps. Options: (phase1|phase2|phasediff|epi|fieldmap)
    fmaps = layout.get_fieldmap(bold_file) if 'fieldmap' not in settings.get(
        'ignore', []) else {}

    # To be removed (supported fieldmaps):
    if not fmaps.get('type') in ['phasediff', 'fieldmap']:
        fmaps = {}

    workflow.connect([
        (inputnode, hmcwf, [('epi', 'inputnode.epi')]),
        (inputnode, epi_2_t1, [('t1w', 'inputnode.t1w')]),
<<<<<<< HEAD
=======
        (hmcwf, epi_2_t1, [('outputnode.ref_image', 'inputnode.ref_epi'),
                           ('outputnode.xforms', 'inputnode.hmc_xforms'),
                           ('outputnode.epi_mask', 'inputnode.ref_epi_mask'),
                           ('outputnode.epi_split', 'inputnode.epi_split')]),
>>>>>>> 738c58ed
        (inputnode, epi_2_t1, [('epi', 'inputnode.name_source'),
                               ('bias_corrected_t1', 'inputnode.bias_corrected_t1'),
                               ('t1_brain', 'inputnode.t1_brain'),
                               ('t1_mask', 'inputnode.t1_mask'),
                               ('t1_seg', 'inputnode.t1_seg')]),
        (inputnode, confounds_wf, [('t1_tpms', 'inputnode.t1_tpms'),
                                   ('epi', 'inputnode.source_file')]),
        (inputnode, epi_mni_trans_wf, [
            ('epi', 'inputnode.name_source'),
            ('bias_corrected_t1', 'inputnode.t1'),
            ('t1_2_mni_forward_transform', 'inputnode.t1_2_mni_forward_transform')]),
        (hmcwf, epi_2_t1, [('outputnode.epi_split', 'inputnode.epi_split')]),
        (hmcwf, confounds_wf, [
            ('outputnode.movpar_file', 'inputnode.movpar_file')]),

        (epi_2_t1, epi_mni_trans_wf, [('outputnode.itk_epi_to_t1', 'inputnode.itk_epi_to_t1')]),
        (hmcwf, epi_mni_trans_wf, [('outputnode.epi_split', 'inputnode.epi_split')]),
        (epi_2_t1, confounds_wf, [('outputnode.epi_t1', 'inputnode.fmri_file'),
                                  ('outputnode.epi_mask_t1', 'inputnode.epi_mask')]),
    ])


    if not fmaps:
        workflow.connect([
            (hmcwf, epi_2_t1, [('outputnode.epi_mean', 'inputnode.ref_epi'),
                               ('outputnode.xforms', 'inputnode.hmc_xforms'),
                               ('outputnode.epi_mask', 'inputnode.ref_epi_mask')]),
            (hmcwf, epi_mni_trans_wf, [('outputnode.xforms', 'inputnode.hmc_xforms'),
                                       ('outputnode.epi_mask', 'inputnode.epi_mask')]),
        ])

    else:
        # Import specific workflows here, so we don't brake everything with one
        # unused workflow.
        from fmriprep.workflows.fieldmap import fmap_estimator, sdc_unwarp
        fmap_est = fmap_estimator(fmaps, settings=settings)
        unwarp = sdc_unwarp(settings=settings)
        workflow.connect([
            (inputnode, unwarp, [('epi', 'inputnode.name_source')]),
            (hmcwf, unwarp, [('outputnode.epi_split', 'inputnode.in_split'),
                             ('outputnode.epi_mean', 'inputnode.in_reference'),
                             ('outputnode.xforms', 'inputnode.xforms')]),
            (fmap_est, unwarp, [('outputnode.fmap', 'inputnode.fmap'),
                                ('outputnode.fmap_ref', 'inputnode.fmap_ref'),
                                ('outputnode.fmap_mask', 'inputnode.fmap_mask')]),
            (unwarp, epi_2_t1, [('outputnode.out_reference', 'inputnode.ref_epi'),
                                ('outputnode.out_warps', 'inputnode.hmc_xforms'),
                                ('outputnode.out_mask', 'inputnode.ref_epi_mask')]),
            (unwarp, epi_mni_trans_wf, [('outputnode.out_warps', 'inputnode.hmc_xforms'),
                                        ('outputnode.out_mask', 'inputnode.epi_mask')])
        ])

        # Report on EPI correction
        epireport = epi_preproc_report(settings=settings)
        workflow.connect([
            (inputnode, epireport, [('t1_seg', 'inputnode.in_tpms'),
                                    ('epi', 'inputnode.name_source')]),
            (hmcwf, epireport, [
                ('outputnode.epi_mean', 'inputnode.in_pre')]),
            (unwarp, epireport, [
                ('outputnode.out_reference', 'inputnode.in_post')]),
            (epi_2_t1, epireport, [
                ('outputnode.itk_t1_to_epi', 'inputnode.in_xfm')]),
        ])


    if settings.get('freesurfer', False):
        workflow.connect([
            (inputnode, epi_2_t1, [('subjects_dir', 'inputnode.subjects_dir'),
                                   ('subject_id', 'inputnode.subject_id'),
                                   ('fs_2_t1_transform', 'inputnode.fs_2_t1_transform')
                                   ])
            ])

    return workflow


# pylint: disable=R0914
def epi_hmc(metadata, name='EPI_HMC', settings=None):
    """
    Performs :abbr:`HMC (head motion correction)` over the input
    :abbr:`EPI (echo-planar imaging)` image.
    """
    workflow = pe.Workflow(name=name)
    inputnode = pe.Node(niu.IdentityInterface(fields=['epi']),
                        name='inputnode')
    outputnode = pe.Node(niu.IdentityInterface(
        fields=['xforms', 'epi_hmc', 'epi_split', 'epi_mask', 'ref_image',
                'movpar_file', 'n_volumes_to_discard']), name='outputnode')

    def normalize_motion_func(in_file, format):
        import os
        import numpy as np
        from nipype.utils.misc import normalize_mc_params
        mpars = np.loadtxt(in_file)  # mpars is N_t x 6
        mpars = np.apply_along_axis(func1d=normalize_mc_params,
                                    axis=1, arr=mpars,
                                    source=format)
        np.savetxt("motion_params.txt", mpars)
        return os.path.abspath("motion_params.txt")

    normalize_motion = pe.Node(niu.Function(function=normalize_motion_func,
                                            input_names=["in_file", "format"],
                                            output_names=["out_file"]),
                               name="normalize_motion")
    normalize_motion.inputs.format = "FSL"

    # Head motion correction (hmc)
    hmc = pe.Node(fsl.MCFLIRT(
        save_mats=True, save_plots=True), name='EPI_hmc')
    hmc.interface.estimated_memory_gb = settings[
                                            "biggest_epi_file_size_gb"] * 3

    hcm2itk = pe.MapNode(c3.C3dAffineTool(fsl2ras=True, itk_transform=True),
                         iterfield=['transform_file'], name='hcm2itk')

    inu = pe.Node(ants.N4BiasFieldCorrection(dimension=3), name='EPImeanBias')

    # Calculate EPI mask on the average after HMC
    skullstrip_epi = pe.Node(ComputeEPIMask(generate_report=True, dilation=1),
                             name='skullstrip_epi')

    ds_epi_mask = pe.Node(
        DerivativesDataSink(base_directory=settings['reportlets_dir'],
                            suffix='epi_mask'),
        name='ds_epi_mask'
    )

    gen_ref = pe.Node(EstimateReferenceImage(), name="gen_ref")

    workflow.connect([
        (inputnode, gen_ref, [('epi', 'in_file')]),
        (gen_ref, inu, [('ref_image', 'input_image')]),
        (inu, hmc, [('output_image', 'ref_file')]),
        (inu, skullstrip_epi, [('output_image', 'in_file')]),
        (inu, outputnode, [('output_image', 'ref_image')]),
    ])

    split = pe.Node(fsl.Split(dimension='t'), name='SplitEPI')
    split.interface.estimated_memory_gb = settings[
                                              "biggest_epi_file_size_gb"] * 3

    if "SliceTiming" in metadata and 'slicetiming' not in settings['ignore']:
        def create_custom_slice_timing_file_func(metadata):
            import os
            slice_timings = metadata["SliceTiming"]
            slice_timings_ms = [str(t) for t in slice_timings]
            out_file = "timings.1D"
            with open("timings.1D", "w") as fp:
                fp.write("\t".join(slice_timings_ms))

            return os.path.abspath(out_file)

        create_custom_slice_timing_file = pe.Node(niu.Function(function=create_custom_slice_timing_file_func,
                                                               input_names=["metadata"],
                                                               output_names=["out_file"]),
                                                  name="create_custom_slice_timing_file")
        create_custom_slice_timing_file.inputs.metadata = metadata

        slice_timing_correction = pe.Node(interface=afni.TShift(),
                                               name='slice_timing_correction')
        slice_timing_correction.inputs.outputtype = 'NIFTI_GZ'
        slice_timing_correction.inputs.tr = str(metadata["RepetitionTime"]) + "s"

        def prefix_at(x):
            return "@" + x

        workflow.connect([
            (inputnode, slice_timing_correction, [('epi', 'in_file')]),
            (gen_ref, slice_timing_correction, [('n_volumes_to_discard', 'ignore')]),
            (create_custom_slice_timing_file, slice_timing_correction, [(('out_file', prefix_at),
                                                                          'tpattern')]),
            (slice_timing_correction, hmc, [('out_file', 'in_file')])
        ])

    else:
        workflow.connect([
            (inputnode, hmc, [('epi', 'in_file')])
        ])

    workflow.connect([
        (hmc, hcm2itk, [('mat_file', 'transform_file')]),
        (gen_ref, hcm2itk, [('ref_image', 'source_file'),
                            ('ref_image', 'reference_file')]),
        (hcm2itk, outputnode, [('itk_transform', 'xforms')]),
        (hmc, normalize_motion, [('par_file', 'in_file')]),
        (normalize_motion, outputnode, [('out_file', 'movpar_file')]),
        (skullstrip_epi, outputnode, [('mask_file', 'epi_mask')]),
        (skullstrip_epi, ds_epi_mask, [('out_report', 'in_file')]),
        (inputnode, ds_epi_mask, [('epi', 'source_file')]),
        (inputnode, split, [('epi', 'in_file')]),
        (split, outputnode, [('out_files', 'epi_split')]),
    ])

    return workflow


def ref_epi_t1_registration(reportlet_suffix, name='ref_epi_t1_registration',
                            settings=None):
    """
    Uses FSL FLIRT with the BBR cost function to find the transform that
    maps the EPI space into the T1-space
    """
    from fmriprep.interfaces.itk import MergeANTsTransforms
    workflow = pe.Workflow(name=name)
    inputnode = pe.Node(
        niu.IdentityInterface(fields=['name_source', 'ref_epi', 'ref_epi_mask',
                                      'bias_corrected_t1', 't1_brain', 't1_mask',
                                      't1_seg', 't1w', 'epi_split', 'hmc_xforms',
                                      'subjects_dir', 'subject_id', 'fs_2_t1_transform']),
        name='inputnode'
    )
    outputnode = pe.Node(
        niu.IdentityInterface(fields=['mat_epi_to_t1', 'mat_t1_to_epi',
                                      'itk_epi_to_t1', 'itk_t1_to_epi',
                                      'epi_t1', 'epi_mask_t1']),
        name='outputnode'
    )

    # Extract wm mask from segmentation
    wm_mask = pe.Node(
        niu.Function(input_names=['in_file'], output_names=['out_file'],
                     function=_extract_wm),
        name='WM_mask'
    )

    explicit_mask_epi = pe.Node(fsl.ApplyMask(), name="explicit_mask_epi")

    if settings['freesurfer']:
        bbregister = pe.Node(
            BBRegisterRPT(
                contrast_type='t2',
                init='coreg',
                registered_file=True,
                out_fsl_file=True,
                generate_report=True),
            name='bbregister'
            )

        def apply_fs_transform(fs_2_t1_transform, bbreg_transform):
            import os
            import numpy as np
            out_file = os.path.abspath('transform.mat')
            fs_xfm = np.loadtxt(fs_2_t1_transform)
            bbrxfm = np.loadtxt(bbreg_transform)
            out_xfm = fs_xfm.dot(bbrxfm)
            assert np.allclose(out_xfm[3], [0, 0, 0, 1])
            out_xfm[3] = [0, 0, 0, 1]
            np.savetxt(out_file, out_xfm, fmt='%.12g')
            return out_file

        transformer = pe.Node(
            niu.Function(
                function=apply_fs_transform,
                input_names=['fs_2_t1_transform', 'bbreg_transform'],
                output_names=['out_file']),
            name='BBRegTransform')
    else:
        flt_bbr_init = pe.Node(
            FLIRTRPT(generate_report=True, dof=6),
            name='flt_bbr_init'
        )
        flt_bbr = pe.Node(
            FLIRTRPT(generate_report=True, dof=6, cost_func='bbr'),
            name='flt_bbr'
        )
        flt_bbr.inputs.schedule = op.join(os.getenv('FSLDIR'),
                                          'etc/flirtsch/bbr.sch')
        reportlet_suffix = reportlet_suffix.replace('bbr', 'flt_bbr')

    # make equivalent warp fields
    invt_bbr = pe.Node(fsl.ConvertXFM(invert_xfm=True), name='Flirt_BBR_Inv')

    #  EPI to T1 transform matrix is from fsl, using c3 tools to convert to
    #  something ANTs will like.
    fsl2itk_fwd = pe.Node(c3.C3dAffineTool(fsl2ras=True, itk_transform=True),
                          name='fsl2itk_fwd')
    fsl2itk_inv = pe.Node(c3.C3dAffineTool(fsl2ras=True, itk_transform=True),
                          name='fsl2itk_inv')

    ds_report = pe.Node(
        DerivativesDataSink(base_directory=settings['reportlets_dir'],
                            suffix=reportlet_suffix),
        name='ds_report'
    )

    workflow.connect([
        (inputnode, wm_mask, [('t1_seg', 'in_file')]),
        (inputnode, explicit_mask_epi, [('ref_epi', 'in_file'),
                                        ('ref_epi_mask', 'mask_file')
                                        ]),
        (inputnode, fsl2itk_fwd, [('bias_corrected_t1', 'reference_file'),
                                  ('ref_epi', 'source_file')]),
        (inputnode, fsl2itk_inv, [('ref_epi', 'reference_file'),
                                  ('bias_corrected_t1', 'source_file')]),
        (invt_bbr, outputnode, [('out_file', 'mat_t1_to_epi')]),
        (invt_bbr, fsl2itk_inv, [('out_file', 'transform_file')]),
        (fsl2itk_fwd, outputnode, [('itk_transform', 'itk_epi_to_t1')]),
        (fsl2itk_inv, outputnode, [('itk_transform', 'itk_t1_to_epi')]),
        (inputnode, ds_report, [(('name_source', _first), 'source_file')])
    ])

    gen_ref = pe.Node(GenerateSamplingReference(), name='GenNewT1wReference')
    gen_ref.inputs.fixed_image = op.join(get_mni_icbm152_nlin_asym_09c(), '1mm_T1.nii.gz')

    merge_xforms = pe.MapNode(MergeANTsTransforms(
        in_file_invert=False, invert_transform_flags=[False], position=0),
                              iterfield=['transforms'], name='concat_hmc_sdc_xforms')
    mask_t1w_tfm = pe.Node(
        ants.ApplyTransforms(interpolation='NearestNeighbor',
                             float=True),
        name='MaskToT1w'
    )

    workflow.connect([
        (inputnode, gen_ref, [('ref_epi_mask', 'moving_image'),
                              ('t1_brain', 'fixed_image')]),
        (fsl2itk_fwd, mask_t1w_tfm, [('itk_transform', 'transforms')]),
        (gen_ref, mask_t1w_tfm, [('out_file', 'reference_image')]),
        (inputnode, mask_t1w_tfm, [('ref_epi_mask', 'input_image')]),
        (mask_t1w_tfm, outputnode, [('output_image', 'epi_mask_t1')]),
    ])

    merge_transforms = pe.MapNode(niu.Merge(2), iterfield=['in2'],
                                  name='MergeTransforms')
    merge = pe.Node(Merge(), name='MergeEPI')
    merge.interface.estimated_memory_gb = settings[
                                              "biggest_epi_file_size_gb"] * 3

    epi_to_t1w_transform = pe.MapNode(
        ants.ApplyTransforms(interpolation="LanczosWindowedSinc",
                             float=True),
        iterfield=['input_image', 'transforms'],
        name='EPIToT1wTransform')
    epi_to_t1w_transform.terminal_output = 'file'

    workflow.connect([
        (fsl2itk_fwd, merge_transforms, [('itk_transform', 'in1')]),
        (inputnode, merge_transforms, [('hmc_xforms', 'in2')]),
        (merge_transforms, epi_to_t1w_transform, [('out', 'transforms')]),
        (epi_to_t1w_transform, merge, [('output_image', 'in_files')]),
        (inputnode, merge, [('name_source', 'header_source')]),
        (merge, outputnode, [('merged_file', 'epi_t1')]),
        (inputnode, epi_to_t1w_transform, [('epi_split', 'input_image')]),
        (gen_ref, epi_to_t1w_transform, [('out_file', 'reference_image')]),
    ])

    if not settings["skip_native"]:
        # Write corrected file in the designated output dir
        ds_t1w = pe.Node(
            DerivativesDataSink(base_directory=settings['output_dir'],
                                suffix='space-T1w_preproc'),
            name='DerivativesHMCT1w'
        )
        ds_t1w_mask = pe.Node(
            DerivativesDataSink(base_directory=settings['output_dir'],
                                suffix='space-T1w_brainmask'),
            name='DerivativesHMCT1wmask'
        )

        workflow.connect([
            (inputnode, ds_t1w, [(('name_source', _first), 'source_file')]),
            (inputnode, ds_t1w_mask,
             [(('name_source', _first), 'source_file')]),
            (merge, ds_t1w, [('out_file', 'in_file')]),
            (mask_t1w_tfm, ds_t1w_mask, [('output_image', 'in_file')]),
            ])

    if settings['freesurfer']:
        workflow.connect([
            (inputnode, bbregister, [('subjects_dir', 'subjects_dir'),
                                     ('subject_id', 'subject_id')]),
            (explicit_mask_epi, bbregister, [('out_file', 'source_file')]),
            (inputnode, transformer, [('fs_2_t1_transform', 'fs_2_t1_transform')]),
            (bbregister, transformer, [('out_fsl_file', 'bbreg_transform')]),
            (transformer, invt_bbr, [('out_file', 'in_file')]),
            (transformer, outputnode, [('out_file', 'mat_epi_to_t1')]),
            (transformer, fsl2itk_fwd, [('out_file', 'transform_file')]),
            (bbregister, ds_report, [('out_report', 'in_file')]),
        ])
    else:
        workflow.connect([
            (explicit_mask_epi, flt_bbr_init, [('out_file', 'in_file')]),
            (inputnode, flt_bbr_init, [('t1_brain', 'reference')]),
            (flt_bbr_init, flt_bbr, [('out_matrix_file', 'in_matrix_file')]),
            (inputnode, flt_bbr, [('t1_brain', 'reference')]),
            (explicit_mask_epi, flt_bbr, [('out_file', 'in_file')]),
            (wm_mask, flt_bbr, [('out_file', 'wm_seg')]),
            (flt_bbr, invt_bbr, [('out_matrix_file', 'in_file')]),
            (flt_bbr, outputnode, [('out_matrix_file', 'mat_epi_to_t1')]),
            (flt_bbr, fsl2itk_fwd, [('out_matrix_file', 'transform_file')]),
            (flt_bbr, ds_report, [('out_report', 'in_file')]),
        ])

    return workflow


def epi_sbref_registration(settings, name='EPI_SBrefRegistration'):
    workflow = pe.Workflow(name=name)
    inputnode = pe.Node(
        niu.IdentityInterface(fields=['epi', 'epi_name_source', 'sbref',
                                      'epi_mean', 'epi_mask',
                                      'sbref_mask']),
        name='inputnode'
    )
    outputnode = pe.Node(niu.IdentityInterface(
        fields=['epi_registered', 'out_mat', 'out_mat_inv']), name='outputnode')

    epi_sbref = pe.Node(FLIRTRPT(generate_report=True, dof=6,
                                 out_matrix_file='init.mat',
                                 out_file='init.nii.gz'),
                        name='EPI2SBRefRegistration')
    # make equivalent inv
    sbref_epi = pe.Node(fsl.ConvertXFM(invert_xfm=True), name="SBRefEPI")

    epi_split = pe.Node(fsl.Split(dimension='t'), name='EPIsplit')
    epi_xfm = pe.MapNode(fsl.preprocess.ApplyXFM(), name='EPIapplyXFM',
                         iterfield=['in_file'])
    epi_merge = pe.Node(Merge(), name='EPImergeback')
    ds_sbref = pe.Node(
        DerivativesDataSink(base_directory=settings['output_dir'],
                            suffix='preproc'), name='DerivHMC_SBRef')

    ds_report = pe.Node(
        DerivativesDataSink(base_directory=settings['reportlets_dir'],
                            suffix='epi_sbref'),
        name="DS_Report")

    workflow.connect([
        (inputnode, epi_split, [('epi', 'in_file')]),
        (inputnode, epi_sbref, [('sbref', 'reference'),
                                ('sbref_mask', 'ref_weight')]),
        (inputnode, epi_xfm, [('sbref', 'reference')]),
        (inputnode, epi_sbref, [('epi_mean', 'in_file'),
                                ('epi_mask', 'in_weight')]),

        (epi_split, epi_xfm, [('out_files', 'in_file')]),
        (epi_sbref, epi_xfm, [('out_matrix_file', 'in_matrix_file')]),
        (epi_xfm, epi_merge, [('out_file', 'in_files')]),
        (inputnode, epi_merge, [('epi_name_source', 'header_source')]),
        (epi_sbref, outputnode, [('out_matrix_file', 'out_mat')]),
        (epi_merge, outputnode, [('out_file', 'epi_registered')]),

        (epi_sbref, sbref_epi, [('out_matrix_file', 'in_file')]),
        (sbref_epi, outputnode, [('out_file', 'out_mat_inv')]),

        (epi_merge, ds_sbref, [('out_file', 'in_file')]),
        (inputnode, ds_sbref, [('epi_name_source', 'source_file')]),
        (inputnode, ds_report, [('epi_name_source', 'source_file')]),
        (epi_sbref, ds_report, [('out_report', 'in_file')])
    ])

    return workflow


def epi_mni_transformation(name='EPIMNITransformation', settings=None):
    workflow = pe.Workflow(name=name)
    inputnode = pe.Node(
        niu.IdentityInterface(fields=[
            'itk_epi_to_t1',
            't1_2_mni_forward_transform',
            'name_source',
            'epi_split',
            'epi_mask',
            't1',
            'hmc_xforms'
        ]),
        name='inputnode'
    )

    def _aslist(in_value):
        if isinstance(in_value, list):
            return in_value
        return [in_value]

    gen_ref = pe.Node(GenerateSamplingReference(), name='GenNewMNIReference')
    gen_ref.inputs.fixed_image = op.join(get_mni_icbm152_nlin_asym_09c(), '1mm_T1.nii.gz')

    mask_merge_tfms = pe.Node(niu.Merge(2), name='MaskMergeTfms')
    mask_mni_tfm = pe.Node(
        ants.ApplyTransforms(interpolation='NearestNeighbor',
                             float=True),
        name='MaskToMNI'
    )

    # Write corrected file in the designated output dir
    ds_mni = pe.Node(
        DerivativesDataSink(base_directory=settings['output_dir'],
                            suffix='space-MNI152NLin2009cAsym_preproc'),
        name='DerivativesHMCMNI'
    )
    ds_mni_mask = pe.Node(
        DerivativesDataSink(base_directory=settings['output_dir'],
                            suffix='space-MNI152NLin2009cAsym_brainmask'),
        name='DerivativesHMCMNImask'
    )

    workflow.connect([
        (inputnode, ds_mni, [('name_source', 'source_file')]),
        (inputnode, ds_mni_mask, [('name_source', 'source_file')]),
        (inputnode, gen_ref, [('epi_mask', 'moving_image')]),

        (inputnode, mask_merge_tfms, [('t1_2_mni_forward_transform', 'in1'),
                                      (('itk_epi_to_t1', _aslist), 'in2')]),
        (mask_merge_tfms, mask_mni_tfm, [('out', 'transforms')]),
        (gen_ref, mask_mni_tfm, [('out_file', 'reference_image')]),
        (inputnode, mask_mni_tfm, [('epi_mask', 'input_image')]),
        (mask_mni_tfm, ds_mni_mask, [('output_image', 'in_file')])
    ])

    merge_transforms = pe.MapNode(niu.Merge(3),
                                  iterfield=['in3'],
                                  name='MergeTransforms')
    merge = pe.Node(Merge(), name='MergeEPI')
    merge.interface.estimated_memory_gb = settings[
                                              "biggest_epi_file_size_gb"] * 3
    epi_to_mni_transform = pe.MapNode(
        ants.ApplyTransforms(interpolation="LanczosWindowedSinc",
                             float=True),
        iterfield=['input_image', 'transforms'],
        name='EPIToMNITransform')
    epi_to_mni_transform.terminal_output = 'file'

    workflow.connect([
        (inputnode, merge_transforms, [('t1_2_mni_forward_transform', 'in1'),
                                       (('itk_epi_to_t1', _aslist), 'in2'),
                                       ('hmc_xforms', 'in3')]),
        (merge_transforms, epi_to_mni_transform, [('out', 'transforms')]),
        (epi_to_mni_transform, merge, [('output_image', 'in_files')]),
        (inputnode, merge, [('name_source', 'header_source')]),
        (inputnode, epi_to_mni_transform, [('epi_split', 'input_image')]),
        (gen_ref, epi_to_mni_transform, [('out_file', 'reference_image')]),
        (merge, ds_mni, [('merged_file', 'in_file')]),
    ])

    return workflow

def epi_preproc_report(name='ReportPreproc', settings=None):
    from nipype.interfaces import ants
    from nipype.interfaces import utility as niu
    from niworkflows.interfaces import SimpleBeforeAfter

    if settings is None:
        settings = {}

    def _getwm(files):
        return files[2]

    workflow = pe.Workflow(name=name)

    inputnode = pe.Node(niu.IdentityInterface(
        fields=['in_pre', 'in_post', 'in_tpms', 'in_xfm',
                'name_source']), name='inputnode')

    map_seg = pe.Node(ants.ApplyTransforms(
        dimension=3, float=True, interpolation='NearestNeighbor'),
        name='MapROIwm')

    epi_rpt = pe.Node(SimpleBeforeAfter(), name='EPIUnwarpReport')
    epi_rpt_ds = pe.Node(
        DerivativesDataSink(base_directory=settings['reportlets_dir'],
                            suffix='variant-hmcsdc_preproc'), name='EPIUnwarpReport_ds'
    )
    workflow.connect([
        (inputnode, epi_rpt, [('in_post', 'after'),
                              ('in_pre', 'before')]),
        (inputnode, epi_rpt_ds, [('name_source', 'source_file')]),
        (epi_rpt, epi_rpt_ds, [('out_report', 'in_file')]),
        (inputnode, map_seg, [('in_post', 'reference_image'),
                              (('in_tpms', _getwm), 'input_image'),
                              ('in_xfm', 'transforms')]),
        (map_seg, epi_rpt, [('output_image', 'wm_seg')])
    ])

    return workflow<|MERGE_RESOLUTION|>--- conflicted
+++ resolved
@@ -22,12 +22,10 @@
 from niworkflows.data import get_mni_icbm152_nlin_asym_09c
 
 from fmriprep.interfaces import DerivativesDataSink
-<<<<<<< HEAD
+
 from fmriprep.interfaces.images import GenerateSamplingReference
 from fmriprep.interfaces.nilearn import Merge
-=======
-from fmriprep.interfaces.utils import nii_concat, EstimateReferenceImage
->>>>>>> 738c58ed
+from fmriprep.interfaces.epi import EstimateReferenceImage
 from fmriprep.utils.misc import _first
 from fmriprep.workflows.sbref import _extract_wm
 from fmriprep.workflows import confounds
@@ -90,13 +88,6 @@
     workflow.connect([
         (inputnode, hmcwf, [('epi', 'inputnode.epi')]),
         (inputnode, epi_2_t1, [('t1w', 'inputnode.t1w')]),
-<<<<<<< HEAD
-=======
-        (hmcwf, epi_2_t1, [('outputnode.ref_image', 'inputnode.ref_epi'),
-                           ('outputnode.xforms', 'inputnode.hmc_xforms'),
-                           ('outputnode.epi_mask', 'inputnode.ref_epi_mask'),
-                           ('outputnode.epi_split', 'inputnode.epi_split')]),
->>>>>>> 738c58ed
         (inputnode, epi_2_t1, [('epi', 'inputnode.name_source'),
                                ('bias_corrected_t1', 'inputnode.bias_corrected_t1'),
                                ('t1_brain', 'inputnode.t1_brain'),
