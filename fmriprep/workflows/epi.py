--- conflicted
+++ resolved
@@ -201,22 +201,15 @@
             (inputnode, sdc_unwarp_wf, [('epi', 'inputnode.name_source')]),
             (epi_hmc_wf, sdc_unwarp_wf, [('outputnode.ref_image', 'inputnode.in_reference'),
                                          ('outputnode.epi_mask', 'inputnode.in_mask')]),
-<<<<<<< HEAD
             (sdc_unwarp_wf, epi_reg_wf, [('outputnode.out_warp', 'inputnode.fieldwarp'),
                                          ('outputnode.out_reference', 'inputnode.unwarped_ref_epi'),
                                          ('outputnode.out_mask', 'inputnode.unwarped_ref_mask')]),
-            (sdc_unwarp_wf, ds_epi_mask, [('outputnode.out_mask_report', 'in_file')])
-=======
-            (fmap_estimator_wf, sdc_unwarp_wf, [('outputnode.fmap', 'inputnode.fmap'),
-                                                ('outputnode.fmap_ref', 'inputnode.fmap_ref'),
-                                                ('outputnode.fmap_mask', 'inputnode.fmap_mask')]),
             (sdc_unwarp_wf, epi_reg_wf, [
                 ('outputnode.out_warp', 'inputnode.fieldwarp'),
                 ('outputnode.out_reference', 'inputnode.unwarped_ref_epi'),
                 ('outputnode.out_mask', 'inputnode.unwarped_ref_mask')]),
             (sdc_unwarp_wf, func_reports_wf, [
                 ('outputnode.out_mask_report', 'inputnode.epi_mask_report')])
->>>>>>> 9336d25d
         ])
 
         # Report on EPI correction
