# emacs: -*- mode: python; py-indent-offset: 4; indent-tabs-mode: nil -*-
# vi: set ft=python sts=4 ts=4 sw=4 et:
#
# Copyright 2021 The NiPreps Developers <nipreps@gmail.com>
#
# Licensed under the Apache License, Version 2.0 (the "License");
# you may not use this file except in compliance with the License.
# You may obtain a copy of the License at
#
#     http://www.apache.org/licenses/LICENSE-2.0
#
# Unless required by applicable law or agreed to in writing, software
# distributed under the License is distributed on an "AS IS" BASIS,
# WITHOUT WARRANTIES OR CONDITIONS OF ANY KIND, either express or implied.
# See the License for the specific language governing permissions and
# limitations under the License.
#
# We support and encourage derived works from this project, please read
# about our expectations at
#
#     https://www.nipreps.org/community/licensing/
#
"""
Orchestrating the BOLD-preprocessing workflow
^^^^^^^^^^^^^^^^^^^^^^^^^^^^^^^^^^^^^^^^^^^^^

.. autofunction:: init_func_preproc_wf
.. autofunction:: init_func_derivatives_wf

"""
from ... import config

import os

import nibabel as nb
from nipype.interfaces.fsl import Split as FSLSplit
from nipype.pipeline import engine as pe
from nipype.interfaces import utility as niu

from niworkflows.utils.connections import pop_file, listify


from ...utils.meepi import combine_meepi_source

from ...interfaces import DerivativesDataSink
from ...interfaces.reports import FunctionalSummary

# BOLD workflows
from .confounds import init_bold_confs_wf, init_carpetplot_wf
from .hmc import init_bold_hmc_wf
from .stc import init_bold_stc_wf
from .t2s import init_bold_t2s_wf
from .registration import init_bold_t1_trans_wf, init_bold_reg_wf
from .resampling import (
    init_bold_surf_wf,
    init_bold_std_trans_wf,
    init_bold_preproc_trans_wf,
)
from .outputs import init_func_derivatives_wf


def init_func_preproc_wf(bold_file, has_fieldmap=False):
    """
    This workflow controls the functional preprocessing stages of *fMRIPrep*.

    Workflow Graph
        .. workflow::
            :graph2use: orig
            :simple_form: yes

            from fmriprep.workflows.tests import mock_config
            from fmriprep import config
            from fmriprep.workflows.bold.base import init_func_preproc_wf
            with mock_config():
                bold_file = config.execution.bids_dir / "sub-01" / "func" \
                    / "sub-01_task-mixedgamblestask_run-01_bold.nii.gz"
                wf = init_func_preproc_wf(str(bold_file))

    Parameters
    ----------
    bold_file
        Path to NIfTI file (single echo) or list of paths to NIfTI files (multi-echo)
    has_fieldmap : :obj:`bool`
        Signals the workflow to use inputnode fieldmap files

    Inputs
    ------
    bold_file
        BOLD series NIfTI file
    t1w_preproc
        Bias-corrected structural template image
    t1w_mask
        Mask of the skull-stripped template image
    t1w_dseg
        Segmentation of preprocessed structural image, including
        gray-matter (GM), white-matter (WM) and cerebrospinal fluid (CSF)
    t1w_asec
        Segmentation of structural image, done with FreeSurfer.
    t1w_aparc
        Parcellation of structural image, done with FreeSurfer.
    t1w_tpms
        List of tissue probability maps in T1w space
    template
        List of templates to target
    anat2std_xfm
        List of transform files, collated with templates
    std2anat_xfm
        List of inverse transform files, collated with templates
    subjects_dir
        FreeSurfer SUBJECTS_DIR
    subject_id
        FreeSurfer subject ID
    t1w2fsnative_xfm
        LTA-style affine matrix translating from T1w to FreeSurfer-conformed subject space
    fsnative2t1w_xfm
        LTA-style affine matrix translating from FreeSurfer-conformed subject space to T1w

    Outputs
    -------
    bold_t1
        BOLD series, resampled to T1w space
    bold_mask_t1
        BOLD series mask in T1w space
    bold_std
        BOLD series, resampled to template space
    bold_mask_std
        BOLD series mask in template space
    confounds
        TSV of confounds
    surfaces
        BOLD series, resampled to FreeSurfer surfaces
    aroma_noise_ics
        Noise components identified by ICA-AROMA
    melodic_mix
        FSL MELODIC mixing matrix
    bold_cifti
        BOLD CIFTI image
    cifti_variant
        combination of target spaces for `bold_cifti`

    See Also
    --------

    * :py:func:`~niworkflows.func.util.init_bold_reference_wf`
    * :py:func:`~fmriprep.workflows.bold.stc.init_bold_stc_wf`
    * :py:func:`~fmriprep.workflows.bold.hmc.init_bold_hmc_wf`
    * :py:func:`~fmriprep.workflows.bold.t2s.init_bold_t2s_wf`
    * :py:func:`~fmriprep.workflows.bold.registration.init_bold_t1_trans_wf`
    * :py:func:`~fmriprep.workflows.bold.registration.init_bold_reg_wf`
    * :py:func:`~fmriprep.workflows.bold.confounds.init_bold_confs_wf`
    * :py:func:`~fmriprep.workflows.bold.confounds.init_ica_aroma_wf`
    * :py:func:`~fmriprep.workflows.bold.resampling.init_bold_std_trans_wf`
    * :py:func:`~fmriprep.workflows.bold.resampling.init_bold_preproc_trans_wf`
    * :py:func:`~fmriprep.workflows.bold.resampling.init_bold_surf_wf`
    * :py:func:`~sdcflows.workflows.fmap.init_fmap_wf`
    * :py:func:`~sdcflows.workflows.pepolar.init_pepolar_unwarp_wf`
    * :py:func:`~sdcflows.workflows.phdiff.init_phdiff_wf`
    * :py:func:`~sdcflows.workflows.syn.init_syn_sdc_wf`
    * :py:func:`~sdcflows.workflows.unwarp.init_sdc_unwarp_wf`

    """
    from niworkflows.engine.workflows import LiterateWorkflow as Workflow
    from niworkflows.func.util import init_bold_reference_wf
    from niworkflows.interfaces.nibabel import ApplyMask
    from niworkflows.interfaces.utility import KeySelect, DictMerge

    if nb.load(
        bold_file[0] if isinstance(bold_file, (list, tuple)) else bold_file
    ).shape[3:] <= (5 - config.execution.sloppy,):
        config.loggers.workflow.warning(
            f"Too short BOLD series (<= 5 timepoints). Skipping processing of <{bold_file}>."
        )
        return

    mem_gb = {"filesize": 1, "resampled": 1, "largemem": 1}
    bold_tlen = 10

    # Have some options handy
    omp_nthreads = config.nipype.omp_nthreads
    freesurfer = config.workflow.run_reconall
    spaces = config.workflow.spaces
    fmriprep_dir = str(config.execution.fmriprep_dir)

    # Extract BIDS entities and metadata from BOLD file(s)
    entities = extract_entities(bold_file)
    layout = config.execution.layout

    # Extract metadata
    all_metadata = [layout.get_metadata(fname) for fname in listify(bold_file)]

    # Take first file as reference
    ref_file = pop_file(bold_file)
    metadata = all_metadata[0]
    # get original image orientation
    ref_orientation = get_img_orientation(ref_file)

    echo_idxs = listify(entities.get("echo", []))
    multiecho = len(echo_idxs) > 2
    if len(echo_idxs) == 1:
        config.loggers.workflow.warning(
            f"Running a single echo <{ref_file}> from a seemingly multi-echo dataset."
        )
        bold_file = ref_file  # Just in case - drop the list

    if len(echo_idxs) == 2:
        raise RuntimeError(
            "Multi-echo processing requires at least three different echos (found two)."
        )

    if multiecho:
        # Drop echo entity for future queries, have a boolean shorthand
        entities.pop("echo", None)
        # reorder echoes from shortest to largest
        tes, bold_file = zip(
            *sorted([(layout.get_metadata(bf)["EchoTime"], bf) for bf in bold_file])
        )
        ref_file = bold_file[0]  # Reset reference to be the shortest TE

    if os.path.isfile(ref_file):
        bold_tlen, mem_gb = _create_mem_gb(ref_file)

    wf_name = _get_wf_name(ref_file)
    config.loggers.workflow.debug(
        "Creating bold processing workflow for <%s> (%.2f GB / %d TRs). "
        "Memory resampled/largemem=%.2f/%.2f GB.",
        ref_file,
        mem_gb["filesize"],
        bold_tlen,
        mem_gb["resampled"],
        mem_gb["largemem"],
    )

    # Find associated sbref, if possible
    entities["suffix"] = "sbref"
    entities["extension"] = [".nii", ".nii.gz"]  # Overwrite extensions
    sbref_files = layout.get(return_type="file", **entities)

    sbref_msg = f"No single-band-reference found for {os.path.basename(ref_file)}."
    if sbref_files and "sbref" in config.workflow.ignore:
        sbref_msg = "Single-band reference file(s) found and ignored."
        sbref_files = []
    elif sbref_files:
        sbref_msg = "Using single-band reference file(s) {}.".format(
            ",".join([os.path.basename(sbf) for sbf in sbref_files])
        )
    config.loggers.workflow.info(sbref_msg)

    if has_fieldmap:
        # First check if specified via B0FieldSource
        estimator_key = listify(metadata.get("B0FieldSource"))

        if not estimator_key:
            from pathlib import Path
            import re
            from sdcflows.fieldmaps import get_identifier

            # Fallback to IntendedFor
            intended_rel = re.sub(
                r"^sub-[a-zA-Z0-9]*/",
                "",
                str(Path(
                    bold_file if not multiecho else bold_file[0]
                ).relative_to(layout.root))
            )
            estimator_key = get_identifier(intended_rel)

        if not estimator_key:
            has_fieldmap = False
            config.loggers.workflow.critical(
                f"None of the available B0 fieldmaps are associated to <{bold_file}>"
            )
        else:
            config.loggers.workflow.info(
                f"Found usable B0-map (fieldmap) estimator(s) <{', '.join(estimator_key)}> "
                f"to correct <{bold_file}> for susceptibility-derived distortions.")

    # Check whether STC must/can be run
    run_stc = (
        bool(metadata.get("SliceTiming"))
        and "slicetiming" not in config.workflow.ignore
    )

    # Build workflow
    workflow = Workflow(name=wf_name)
    workflow.__postdesc__ = """\
All resamplings can be performed with *a single interpolation
step* by composing all the pertinent transformations (i.e. head-motion
transform matrices, susceptibility distortion correction when available,
and co-registrations to anatomical and output spaces).
Gridded (volumetric) resamplings were performed using `antsApplyTransforms` (ANTs),
configured with Lanczos interpolation to minimize the smoothing
effects of other kernels [@lanczos].
Non-gridded (surface) resamplings were performed using `mri_vol2surf`
(FreeSurfer).
"""

    inputnode = pe.Node(
        niu.IdentityInterface(
            fields=[
                "bold_file",
                "subjects_dir",
                "subject_id",
                "t1w_preproc",
                "t1w_mask",
                "t1w_dseg",
                "t1w_tpms",
                "t1w_aseg",
                "t1w_aparc",
                "anat2std_xfm",
                "std2anat_xfm",
                "template",
                "t1w2fsnative_xfm",
                "fsnative2t1w_xfm",
                "fmap",
                "fmap_ref",
                "fmap_coeff",
                "fmap_mask",
                "fmap_id",
                "sdc_method",
            ]
        ),
        name="inputnode",
    )
    inputnode.inputs.bold_file = bold_file

    outputnode = pe.Node(
        niu.IdentityInterface(
            fields=[
                "bold_t1",
                "bold_t1_ref",
                "bold2anat_xfm",
                "anat2bold_xfm",
                "bold_mask_t1",
                "bold_aseg_t1",
                "bold_aparc_t1",
                "bold_std",
                "bold_std_ref",
                "bold_mask_std",
                "bold_aseg_std",
                "bold_aparc_std",
                "bold_native",
                "bold_native_ref",
                "bold_mask_native",
                "bold_echos_native",
                "bold_cifti",
                "cifti_variant",
                "cifti_metadata",
                "cifti_density",
                "surfaces",
                "confounds",
                "aroma_noise_ics",
                "melodic_mix",
                "nonaggr_denoised_file",
                "confounds_metadata",
            ]
        ),
        name="outputnode",
    )

    # Generate a brain-masked conversion of the t1w
    t1w_brain = pe.Node(ApplyMask(), name="t1w_brain")

    # Track echo index - this allows us to treat multi- and single-echo workflows
    # almost identically
    echo_index = pe.Node(niu.IdentityInterface(fields=["echoidx"]), name="echo_index")
    if multiecho:
        echo_index.iterables = [("echoidx", range(len(bold_file)))]
    else:
        echo_index.inputs.echoidx = 0

    # BOLD source: track original BOLD file(s)
    bold_source = pe.Node(niu.Select(inlist=bold_file), name="bold_source")

    # BOLD buffer: an identity used as a pointer to either the original BOLD
    # or the STC'ed one for further use.
    boldbuffer = pe.Node(niu.IdentityInterface(fields=["bold_file"]), name="boldbuffer")

    summary = pe.Node(
        FunctionalSummary(
            slice_timing=run_stc,
            registration=("FSL", "FreeSurfer")[freesurfer],
            registration_dof=config.workflow.bold2t1w_dof,
            registration_init=config.workflow.bold2t1w_init,
            pe_direction=metadata.get("PhaseEncodingDirection"),
            echo_idx=echo_idxs,
            tr=metadata["RepetitionTime"],
            orientation=ref_orientation,
        ),
        name="summary",
        mem_gb=config.DEFAULT_MEMORY_MIN_GB,
        run_without_submitting=True,
    )
    summary.inputs.dummy_scans = config.workflow.dummy_scans

    func_derivatives_wf = init_func_derivatives_wf(
        bids_root=layout.root,
        cifti_output=config.workflow.cifti_output,
        freesurfer=freesurfer,
        all_metadata=all_metadata,
        multiecho=multiecho,
        output_dir=fmriprep_dir,
        spaces=spaces,
        use_aroma=config.workflow.use_aroma,
    )
    func_derivatives_wf.inputs.inputnode.all_source_files = bold_file

    # fmt:off
    workflow.connect([
        (outputnode, func_derivatives_wf, [
            ("bold_t1", "inputnode.bold_t1"),
            ("bold_t1_ref", "inputnode.bold_t1_ref"),
            ("bold2anat_xfm", "inputnode.bold2anat_xfm"),
            ("anat2bold_xfm", "inputnode.anat2bold_xfm"),
            ("bold_aseg_t1", "inputnode.bold_aseg_t1"),
            ("bold_aparc_t1", "inputnode.bold_aparc_t1"),
            ("bold_mask_t1", "inputnode.bold_mask_t1"),
            ("bold_native", "inputnode.bold_native"),
            ("bold_native_ref", "inputnode.bold_native_ref"),
            ("bold_mask_native", "inputnode.bold_mask_native"),
            ("bold_echos_native", "inputnode.bold_echos_native"),
            ("confounds", "inputnode.confounds"),
            ("surfaces", "inputnode.surf_files"),
            ("aroma_noise_ics", "inputnode.aroma_noise_ics"),
            ("melodic_mix", "inputnode.melodic_mix"),
            ("nonaggr_denoised_file", "inputnode.nonaggr_denoised_file"),
            ("bold_cifti", "inputnode.bold_cifti"),
            ("cifti_variant", "inputnode.cifti_variant"),
            ("cifti_metadata", "inputnode.cifti_metadata"),
            ("cifti_density", "inputnode.cifti_density"),
            ("confounds_metadata", "inputnode.confounds_metadata"),
            ("acompcor_masks", "inputnode.acompcor_masks"),
            ("tcompcor_mask", "inputnode.tcompcor_mask"),
        ]),
    ])
    # fmt:on

    # Generate a tentative boldref
    initial_boldref_wf = init_bold_reference_wf(
        name="initial_boldref_wf",
        omp_nthreads=omp_nthreads,
        bold_file=bold_file,
        sbref_files=sbref_files,
        multiecho=multiecho,
    )
    initial_boldref_wf.inputs.inputnode.dummy_scans = config.workflow.dummy_scans

    # Select validated BOLD files (orientations checked or corrected)
    select_bold = pe.Node(niu.Select(), name="select_bold")

    # Top-level BOLD splitter
    bold_split = pe.Node(
        FSLSplit(dimension="t"), name="bold_split", mem_gb=mem_gb["filesize"] * 3
    )

    # HMC on the BOLD
    bold_hmc_wf = init_bold_hmc_wf(
        name="bold_hmc_wf", mem_gb=mem_gb["filesize"], omp_nthreads=omp_nthreads
    )

    # calculate BOLD registration to T1w
    bold_reg_wf = init_bold_reg_wf(
        bold2t1w_dof=config.workflow.bold2t1w_dof,
        bold2t1w_init=config.workflow.bold2t1w_init,
        freesurfer=freesurfer,
        mem_gb=mem_gb["resampled"],
        name="bold_reg_wf",
        omp_nthreads=omp_nthreads,
        sloppy=config.execution.sloppy,
        use_bbr=config.workflow.use_bbr,
        use_compression=False,
    )

    # apply BOLD registration to T1w
    bold_t1_trans_wf = init_bold_t1_trans_wf(
        name="bold_t1_trans_wf",
        freesurfer=freesurfer,
        mem_gb=mem_gb["resampled"],
        omp_nthreads=omp_nthreads,
        use_compression=False,
    )
    bold_t1_trans_wf.inputs.inputnode.fieldwarp = "identity"

    # get confounds
    bold_confounds_wf = init_bold_confs_wf(
        mem_gb=mem_gb["largemem"],
        metadata=metadata,
        freesurfer=freesurfer,
        regressors_all_comps=config.workflow.regressors_all_comps,
        regressors_fd_th=config.workflow.regressors_fd_th,
        regressors_dvars_th=config.workflow.regressors_dvars_th,
        name="bold_confounds_wf",
    )
    bold_confounds_wf.get_node("inputnode").inputs.t1_transform_flags = [False]

    # SLICE-TIME CORRECTION (or bypass) #############################################
    if run_stc:
        bold_stc_wf = init_bold_stc_wf(name="bold_stc_wf", metadata=metadata)
        # fmt:off
        workflow.connect([
            (initial_boldref_wf, bold_stc_wf, [("outputnode.skip_vols", "inputnode.skip_vols")]),
            (select_bold, bold_stc_wf, [("out", "inputnode.bold_file")]),
            (bold_stc_wf, boldbuffer, [("outputnode.stc_file", "bold_file")]),
        ])
        # fmt:on

    # bypass STC from original BOLD in both SE and ME cases
    else:
        workflow.connect([(select_bold, boldbuffer, [("out", "bold_file")])])

    # MULTI-ECHO EPI DATA #############################################
    if multiecho:  # instantiate relevant interfaces, imports
        split_opt_comb = bold_split.clone(name="split_opt_comb")

        inputnode.inputs.bold_file = ref_file  # Replace reference w first echo

        join_echos = pe.JoinNode(
            niu.IdentityInterface(fields=["bold_files"]),
            joinsource="echo_index",
            joinfield=["bold_files"],
            name="join_echos",
        )

        # create optimal combination, adaptive T2* map
        bold_t2s_wf = init_bold_t2s_wf(
            echo_times=tes,
            mem_gb=mem_gb["resampled"],
            omp_nthreads=omp_nthreads,
            name="bold_t2smap_wf",
        )

    bold_final = pe.Node(
        niu.IdentityInterface(fields=["bold", "boldref", "mask", "bold_echos"]),
        name="bold_final"
    )

    # Xform to "MNI152NLin2009cAsym" is always computed.
    select_2009c = pe.Node(
        KeySelect(fields=["std2anat_xfm"], key="MNI152NLin2009cAsym"),
        name="select_2009c",
        run_without_submitting=True,
    )

    # Generate a final BOLD reference
    # This BOLD references *does not use* single-band reference images.
    final_boldref_wf = init_bold_reference_wf(
        name="final_boldref_wf",
        omp_nthreads=omp_nthreads,
        multiecho=multiecho,
    )
    final_boldref_wf.__desc__ = None  # Unset description to avoid second appearance

    # MAIN WORKFLOW STRUCTURE #######################################################
    # fmt:off
    workflow.connect([
<<<<<<< HEAD
        (inputnode, select_2009c, [("std2anat_xfm", "std2anat_xfm"),
                                   ("template", "keys")]),
=======
        # Prepare masked T1w image
>>>>>>> 7dcf0ebd
        (inputnode, t1w_brain, [("t1w_preproc", "in_file"),
                                ("t1w_mask", "in_mask")]),
        # Select validated bold files per-echo
        (initial_boldref_wf, select_bold, [("outputnode.all_bold_files", "inlist")]),
        # BOLD buffer has slice-time corrected if it was run, original otherwise
        (boldbuffer, bold_split, [("bold_file", "in_file")]),
        # HMC
        (initial_boldref_wf, bold_hmc_wf, [
            ("outputnode.raw_ref_image", "inputnode.raw_ref_image"),
            ("outputnode.bold_file", "inputnode.bold_file"),
        ]),
        # EPI-T1w registration workflow
        (inputnode, bold_reg_wf, [
            ("t1w_dseg", "inputnode.t1w_dseg"),
            # Undefined if --fs-no-reconall, but this is safe
            ("subjects_dir", "inputnode.subjects_dir"),
            ("subject_id", "inputnode.subject_id"),
            ("fsnative2t1w_xfm", "inputnode.fsnative2t1w_xfm"),
        ]),
        (bold_final, bold_reg_wf, [
            ("boldref", "inputnode.ref_bold_brain")]),
        (t1w_brain, bold_reg_wf, [("out_file", "inputnode.t1w_brain")]),
        (inputnode, bold_t1_trans_wf, [
            ("bold_file", "inputnode.name_source"),
            ("t1w_mask", "inputnode.t1w_mask"),
            ("t1w_aseg", "inputnode.t1w_aseg"),
            ("t1w_aparc", "inputnode.t1w_aparc"),
        ]),
        (t1w_brain, bold_t1_trans_wf, [("out_file", "inputnode.t1w_brain")]),
        (bold_reg_wf, outputnode, [
            ("outputnode.itk_bold_to_t1", "bold2anat_xfm"),
            ("outputnode.itk_t1_to_bold", "anat2bold_xfm"),
        ]),
        (bold_reg_wf, bold_t1_trans_wf, [
            ("outputnode.itk_bold_to_t1", "inputnode.itk_bold_to_t1"),
        ]),
        (bold_final, bold_t1_trans_wf, [
            ("mask", "inputnode.ref_bold_mask"),
            ("boldref", "inputnode.ref_bold_brain"),
        ]),
        (bold_t1_trans_wf, outputnode, [
            ("outputnode.bold_t1", "bold_t1"),
            ("outputnode.bold_t1_ref", "bold_t1_ref"),
            ("outputnode.bold_aseg_t1", "bold_aseg_t1"),
            ("outputnode.bold_aparc_t1", "bold_aparc_t1"),
        ]),
        # Connect bold_confounds_wf
        (inputnode, bold_confounds_wf, [
            ("t1w_tpms", "inputnode.t1w_tpms"),
            ("t1w_mask", "inputnode.t1w_mask"),
        ]),
        (select_2009c, bold_confounds_wf, [
            ("std2anat_xfm", "inputnode.std2anat_xfm"),
        ]),
        (bold_hmc_wf, bold_confounds_wf, [
            ("outputnode.movpar_file", "inputnode.movpar_file"),
            ("outputnode.rmsd_file", "inputnode.rmsd_file"),
        ]),
        (bold_reg_wf, bold_confounds_wf, [
            ("outputnode.itk_t1_to_bold", "inputnode.t1_bold_xform")
        ]),
        (initial_boldref_wf, bold_confounds_wf, [
            ("outputnode.skip_vols", "inputnode.skip_vols"),
        ]),
        (initial_boldref_wf, final_boldref_wf, [
            ("outputnode.skip_vols", "inputnode.dummy_scans"),
        ]),
        (final_boldref_wf, bold_final, [
            ("outputnode.ref_image", "boldref"),
            ("outputnode.bold_mask", "mask"),
        ]),
        (bold_final, bold_confounds_wf, [
            ("bold", "inputnode.bold"),
            ("mask", "inputnode.bold_mask"),
        ]),
        (bold_confounds_wf, outputnode, [
            ("outputnode.confounds_file", "confounds"),
            ("outputnode.confounds_metadata", "confounds_metadata"),
            ("outputnode.acompcor_masks", "acompcor_masks"),
            ("outputnode.tcompcor_mask", "tcompcor_mask"),
        ]),
        # Native-space BOLD files (if calculated)
        (bold_final, outputnode, [
            ("bold", "bold_native"),
            ("boldref", "bold_native_ref"),
            ("mask", "bold_mask_native"),
            ("bold_echos", "bold_echos_native"),
        ]),
        # Summary
        (initial_boldref_wf, summary, [("outputnode.algo_dummy_scans", "algo_dummy_scans")]),
        (bold_reg_wf, summary, [("outputnode.fallback", "fallback")]),
        (outputnode, summary, [("confounds", "confounds_file")]),
        # Select echo indices for original/validated BOLD files
        (echo_index, bold_source, [("echoidx", "index")]),
        (echo_index, select_bold, [("echoidx", "index")]),
    ])
    # fmt:on

    # for standard EPI data, pass along correct file
    if not multiecho:
        # fmt:off
        workflow.connect([
            (inputnode, func_derivatives_wf, [("bold_file", "inputnode.source_file")]),
            (bold_split, bold_t1_trans_wf, [("out_files", "inputnode.bold_split")]),
            (bold_hmc_wf, bold_t1_trans_wf, [("outputnode.xforms", "inputnode.hmc_xforms")]),
        ])
        # fmt:on
    else:  # for meepi, use optimal combination
        # fmt:off
        workflow.connect([
            # update name source for optimal combination
            (inputnode, func_derivatives_wf, [
                (("bold_file", combine_meepi_source), "inputnode.source_file"),
            ]),
            (join_echos, bold_t2s_wf, [("bold_files", "inputnode.bold_file")]),
            (join_echos, bold_final, [("bold_files", "bold_echos")]),
            (bold_t2s_wf, split_opt_comb, [("outputnode.bold", "in_file")]),
            (split_opt_comb, bold_t1_trans_wf, [("out_files", "inputnode.bold_split")]),
            (bold_t2s_wf, bold_final, [("outputnode.bold", "bold")]),
        ])
        # fmt:on

        # Already applied in bold_bold_trans_wf, which inputs to bold_t2s_wf
        bold_t1_trans_wf.inputs.inputnode.hmc_xforms = "identity"

    # Map final BOLD mask into T1w space (if required)
    nonstd_spaces = set(spaces.get_nonstandard())
    if nonstd_spaces.intersection(("T1w", "anat")):
        from niworkflows.interfaces.fixes import (
            FixHeaderApplyTransforms as ApplyTransforms,
        )

        boldmask_to_t1w = pe.Node(
            ApplyTransforms(interpolation="MultiLabel"),
            name="boldmask_to_t1w",
            mem_gb=0.1,
        )
        # fmt:off
        workflow.connect([
            (bold_reg_wf, boldmask_to_t1w, [("outputnode.itk_bold_to_t1", "transforms")]),
            (bold_t1_trans_wf, boldmask_to_t1w, [("outputnode.bold_mask_t1", "reference_image")]),
            (bold_final, boldmask_to_t1w, [("mask", "input_image")]),
            (boldmask_to_t1w, outputnode, [("output_image", "bold_mask_t1")]),
        ])
        # fmt:on

    if spaces.get_spaces(nonstandard=False, dim=(3,)):
        # Apply transforms in 1 shot
        # Only use uncompressed output if AROMA is to be run
        bold_std_trans_wf = init_bold_std_trans_wf(
            freesurfer=freesurfer,
            mem_gb=mem_gb["resampled"],
            omp_nthreads=omp_nthreads,
            spaces=spaces,
            name="bold_std_trans_wf",
            use_compression=not config.execution.low_mem,
        )
        bold_std_trans_wf.inputs.inputnode.fieldwarp = "identity"

        # fmt:off
        workflow.connect([
            (inputnode, bold_std_trans_wf, [
                ("template", "inputnode.templates"),
                ("anat2std_xfm", "inputnode.anat2std_xfm"),
                ("bold_file", "inputnode.name_source"),
                ("t1w_aseg", "inputnode.bold_aseg"),
                ("t1w_aparc", "inputnode.bold_aparc"),
            ]),
            (bold_final, bold_std_trans_wf, [
                ("mask", "inputnode.bold_mask"),
            ]),
            (bold_reg_wf, bold_std_trans_wf, [
                ("outputnode.itk_bold_to_t1", "inputnode.itk_bold_to_t1"),
            ]),
            (bold_std_trans_wf, outputnode, [
                ("outputnode.bold_std", "bold_std"),
                ("outputnode.bold_std_ref", "bold_std_ref"),
                ("outputnode.bold_mask_std", "bold_mask_std"),
            ]),
        ])
        # fmt:on

        if freesurfer:
            # fmt:off
            workflow.connect([
                (bold_std_trans_wf, func_derivatives_wf, [
                    ("outputnode.bold_aseg_std", "inputnode.bold_aseg_std"),
                    ("outputnode.bold_aparc_std", "inputnode.bold_aparc_std"),
                ]),
                (bold_std_trans_wf, outputnode, [
                    ("outputnode.bold_aseg_std", "bold_aseg_std"),
                    ("outputnode.bold_aparc_std", "bold_aparc_std"),
                ]),
            ])
            # fmt:on

        if not multiecho:
            # fmt:off
            workflow.connect([
                (bold_split, bold_std_trans_wf, [("out_files", "inputnode.bold_split")]),
                (bold_hmc_wf, bold_std_trans_wf, [
                    ("outputnode.xforms", "inputnode.hmc_xforms"),
                ]),
            ])
            # fmt:on
        else:
            # fmt:off
            workflow.connect([
                (split_opt_comb, bold_std_trans_wf, [("out_files", "inputnode.bold_split")])
            ])
            # fmt:on

            # Already applied in bold_bold_trans_wf, which inputs to bold_t2s_wf
            bold_std_trans_wf.inputs.inputnode.hmc_xforms = "identity"

        # fmt:off
        # func_derivatives_wf internally parametrizes over snapshotted spaces.
        workflow.connect([
            (bold_std_trans_wf, func_derivatives_wf, [
                ("outputnode.template", "inputnode.template"),
                ("outputnode.spatial_reference", "inputnode.spatial_reference"),
                ("outputnode.bold_std_ref", "inputnode.bold_std_ref"),
                ("outputnode.bold_std", "inputnode.bold_std"),
                ("outputnode.bold_mask_std", "inputnode.bold_mask_std"),
            ]),
        ])
        # fmt:on

        if config.workflow.use_aroma:  # ICA-AROMA workflow
            from .confounds import init_ica_aroma_wf

            ica_aroma_wf = init_ica_aroma_wf(
                mem_gb=mem_gb["resampled"],
                metadata=metadata,
                omp_nthreads=omp_nthreads,
                err_on_aroma_warn=config.workflow.aroma_err_on_warn,
                aroma_melodic_dim=config.workflow.aroma_melodic_dim,
                name="ica_aroma_wf",
            )

            join = pe.Node(
                niu.Function(output_names=["out_file"], function=_to_join),
                name="aroma_confounds",
            )

            mrg_conf_metadata = pe.Node(
                niu.Merge(2),
                name="merge_confound_metadata",
                run_without_submitting=True,
            )
            mrg_conf_metadata2 = pe.Node(
                DictMerge(),
                name="merge_confound_metadata2",
                run_without_submitting=True,
            )
            # fmt:off
            workflow.disconnect([
                (bold_confounds_wf, outputnode, [
                    ("outputnode.confounds_file", "confounds"),
                ]),
                (bold_confounds_wf, outputnode, [
                    ("outputnode.confounds_metadata", "confounds_metadata"),
                ]),
            ])
            workflow.connect([
                (inputnode, ica_aroma_wf, [("bold_file", "inputnode.name_source")]),
                (bold_hmc_wf, ica_aroma_wf, [
                    ("outputnode.movpar_file", "inputnode.movpar_file"),
                ]),
                (initial_boldref_wf, ica_aroma_wf, [
                    ("outputnode.skip_vols", "inputnode.skip_vols"),
                ]),
                (bold_confounds_wf, join, [("outputnode.confounds_file", "in_file")]),
                (bold_confounds_wf, mrg_conf_metadata, [
                    ("outputnode.confounds_metadata", "in1"),
                ]),
                (ica_aroma_wf, join, [("outputnode.aroma_confounds", "join_file")]),
                (ica_aroma_wf, mrg_conf_metadata, [("outputnode.aroma_metadata", "in2")]),
                (mrg_conf_metadata, mrg_conf_metadata2, [("out", "in_dicts")]),
                (ica_aroma_wf, outputnode, [
                    ("outputnode.aroma_noise_ics", "aroma_noise_ics"),
                    ("outputnode.melodic_mix", "melodic_mix"),
                    ("outputnode.nonaggr_denoised_file", "nonaggr_denoised_file"),
                ]),
                (join, outputnode, [("out_file", "confounds")]),
                (mrg_conf_metadata2, outputnode, [("out_dict", "confounds_metadata")]),
                (bold_std_trans_wf, ica_aroma_wf, [
                    ("outputnode.bold_std", "inputnode.bold_std"),
                    ("outputnode.bold_mask_std", "inputnode.bold_mask_std"),
                    ("outputnode.spatial_reference", "inputnode.spatial_reference"),
                ]),
            ])
            # fmt:on

    # SURFACES ##################################################################################
    # Freesurfer
    freesurfer_spaces = spaces.get_fs_spaces()
    if freesurfer and freesurfer_spaces:
        config.loggers.workflow.debug("Creating BOLD surface-sampling workflow.")
        bold_surf_wf = init_bold_surf_wf(
            mem_gb=mem_gb["resampled"],
            surface_spaces=freesurfer_spaces,
            medial_surface_nan=config.workflow.medial_surface_nan,
            name="bold_surf_wf",
        )
        # fmt:off
        workflow.connect([
            (inputnode, bold_surf_wf, [
                ("subjects_dir", "inputnode.subjects_dir"),
                ("subject_id", "inputnode.subject_id"),
                ("t1w2fsnative_xfm", "inputnode.t1w2fsnative_xfm"),
            ]),
            (bold_t1_trans_wf, bold_surf_wf, [("outputnode.bold_t1", "inputnode.source_file")]),
            (bold_surf_wf, outputnode, [("outputnode.surfaces", "surfaces")]),
            (bold_surf_wf, func_derivatives_wf, [("outputnode.target", "inputnode.surf_refs")]),
        ])
        # fmt:on

        # CIFTI output
        if config.workflow.cifti_output:
            from .resampling import init_bold_grayords_wf

            bold_grayords_wf = init_bold_grayords_wf(
                grayord_density=config.workflow.cifti_output,
                mem_gb=mem_gb["resampled"],
                repetition_time=metadata["RepetitionTime"],
            )

            # fmt:off
            workflow.connect([
                (inputnode, bold_grayords_wf, [("subjects_dir", "inputnode.subjects_dir")]),
                (bold_std_trans_wf, bold_grayords_wf, [
                    ("outputnode.bold_std", "inputnode.bold_std"),
                    ("outputnode.spatial_reference", "inputnode.spatial_reference"),
                ]),
                (bold_surf_wf, bold_grayords_wf, [
                    ("outputnode.surfaces", "inputnode.surf_files"),
                    ("outputnode.target", "inputnode.surf_refs"),
                ]),
                (bold_grayords_wf, outputnode, [
                    ("outputnode.cifti_bold", "bold_cifti"),
                    ("outputnode.cifti_variant", "cifti_variant"),
                    ("outputnode.cifti_metadata", "cifti_metadata"),
                    ("outputnode.cifti_density", "cifti_density"),
                ]),
            ])
            # fmt:on

    if spaces.get_spaces(nonstandard=False, dim=(3,)):
        carpetplot_wf = init_carpetplot_wf(
            mem_gb=mem_gb["resampled"],
            metadata=metadata,
            cifti_output=config.workflow.cifti_output,
            name="carpetplot_wf",
        )

        if config.workflow.cifti_output:
            workflow.connect(
                bold_grayords_wf,
                "outputnode.cifti_bold",
                carpetplot_wf,
                "inputnode.cifti_bold",
            )
        else:
            # fmt:off
            workflow.connect([
                (select_2009c, carpetplot_wf, [
                    ("std2anat_xfm", "inputnode.std2anat_xfm"),
                ]),
                (bold_final, carpetplot_wf, [
                    ("bold", "inputnode.bold"),
                    ("mask", "inputnode.bold_mask"),
                ]),
                (bold_reg_wf, carpetplot_wf, [
                    ("outputnode.itk_t1_to_bold", "inputnode.t1_bold_xform"),
                ]),
            ])
            # fmt:on

        # fmt:off
        workflow.connect([
            (bold_confounds_wf, carpetplot_wf, [
                ("outputnode.confounds_file", "inputnode.confounds_file"),
            ])
        ])
        # fmt:on

    # REPORTING ############################################################
    ds_report_summary = pe.Node(
        DerivativesDataSink(
            desc="summary", datatype="figures", dismiss_entities=("echo",)
        ),
        name="ds_report_summary",
        run_without_submitting=True,
        mem_gb=config.DEFAULT_MEMORY_MIN_GB,
    )

    ds_report_validation = pe.Node(
        DerivativesDataSink(
            desc="validation", datatype="figures", dismiss_entities=("echo",)
        ),
        name="ds_report_validation",
        run_without_submitting=True,
        mem_gb=config.DEFAULT_MEMORY_MIN_GB,
    )

    # fmt:off
    workflow.connect([
        (summary, ds_report_summary, [("out_report", "in_file")]),
        (initial_boldref_wf, ds_report_validation, [("outputnode.validation_report", "in_file")]),
    ])
    # fmt:on

    # Fill-in datasinks of reportlets seen so far
    for node in workflow.list_node_names():
        if node.split(".")[-1].startswith("ds_report"):
            workflow.get_node(node).inputs.base_directory = fmriprep_dir
            workflow.get_node(node).inputs.source_file = ref_file

    if not has_fieldmap:
        # Finalize workflow without SDC connections
        summary.inputs.distortion_correction = "None"

        # Resample in native space in just one shot
        bold_bold_trans_wf = init_bold_preproc_trans_wf(
            mem_gb=mem_gb["resampled"],
            omp_nthreads=omp_nthreads,
            use_compression=not config.execution.low_mem,
            use_fieldwarp=False,
            name="bold_bold_trans_wf",
        )
        bold_bold_trans_wf.inputs.inputnode.fieldwarp = "identity"

        # fmt:off
        workflow.connect([
            # Connect bold_bold_trans_wf
            (bold_source, bold_bold_trans_wf, [("out", "inputnode.name_source")]),
            (bold_split, bold_bold_trans_wf, [("out_files", "inputnode.bold_file")]),
            (bold_hmc_wf, bold_bold_trans_wf, [
                ("outputnode.xforms", "inputnode.hmc_xforms"),
            ]),
        ])

        workflow.connect([
            (bold_bold_trans_wf, bold_final, [("outputnode.bold", "bold")]),
            (bold_bold_trans_wf, final_boldref_wf, [
                ("outputnode.bold", "inputnode.bold_file"),
            ]),
        ] if not multiecho else [
            (initial_boldref_wf, bold_t2s_wf, [
                ("outputnode.bold_mask", "inputnode.bold_mask"),
            ]),
            (bold_bold_trans_wf, join_echos, [
                ("outputnode.bold", "bold_files"),
            ]),
            (join_echos, final_boldref_wf, [
                ("bold_files", "inputnode.bold_file"),
            ]),
        ])
        # fmt:on
        return workflow

    from niworkflows.interfaces.reportlets.registration import (
        SimpleBeforeAfterRPT as SimpleBeforeAfter,
    )
    from niworkflows.interfaces.utility import KeySelect
    from sdcflows.workflows.apply.registration import init_coeff2epi_wf
    from sdcflows.workflows.apply.correction import init_unwarp_wf

    coeff2epi_wf = init_coeff2epi_wf(
        debug="fieldmaps" in config.execution.debug,
        omp_nthreads=config.nipype.omp_nthreads,
        write_coeff=True,
    )
    unwarp_wf = init_unwarp_wf(
        debug="fieldmaps" in config.execution.debug,
        omp_nthreads=config.nipype.omp_nthreads,
    )
    unwarp_wf.inputs.inputnode.metadata = metadata

    output_select = pe.Node(
        KeySelect(fields=["fmap", "fmap_ref", "fmap_coeff", "fmap_mask", "sdc_method"]),
        name="output_select",
        run_without_submitting=True,
    )
    output_select.inputs.key = estimator_key[0]
    if len(estimator_key) > 1:
        config.loggers.workflow.warning(
            f"Several fieldmaps <{', '.join(estimator_key)}> are "
            f"'IntendedFor' <{bold_file}>, using {estimator_key[0]}"
        )

    sdc_report = pe.Node(
        SimpleBeforeAfter(
            before_label="Distorted",
            after_label="Corrected",
            dismiss_affine=True,
        ),
        name="sdc_report",
        mem_gb=0.1,
    )

    ds_report_sdc = pe.Node(
        DerivativesDataSink(
            base_directory=fmriprep_dir,
            desc="sdc",
            suffix="bold",
            datatype="figures",
            dismiss_entities=("echo",),
        ),
        name="ds_report_sdc",
        run_without_submitting=True,
    )

    # fmt:off
    workflow.connect([
        (inputnode, output_select, [("fmap", "fmap"),
                                    ("fmap_ref", "fmap_ref"),
                                    ("fmap_coeff", "fmap_coeff"),
                                    ("fmap_mask", "fmap_mask"),
                                    ("sdc_method", "sdc_method"),
                                    ("fmap_id", "keys")]),
        (output_select, coeff2epi_wf, [
            ("fmap_ref", "inputnode.fmap_ref"),
            ("fmap_coeff", "inputnode.fmap_coeff"),
            ("fmap_mask", "inputnode.fmap_mask")]),
        (output_select, summary, [("sdc_method", "distortion_correction")]),
        (initial_boldref_wf, coeff2epi_wf, [
            ("outputnode.ref_image", "inputnode.target_ref"),
            ("outputnode.bold_mask", "inputnode.target_mask")]),
        (coeff2epi_wf, unwarp_wf, [
            ("outputnode.fmap_coeff", "inputnode.fmap_coeff")]),
        (bold_hmc_wf, unwarp_wf, [
            ("outputnode.xforms", "inputnode.hmc_xforms")]),
        (initial_boldref_wf, sdc_report, [
            ("outputnode.ref_image", "before")]),
        (bold_split, unwarp_wf, [
            ("out_files", "inputnode.distorted")]),
        (final_boldref_wf, sdc_report, [
            ("outputnode.ref_image", "after"),
            ("outputnode.bold_mask", "wm_seg")]),
        (inputnode, ds_report_sdc, [("bold_file", "source_file")]),
        (sdc_report, ds_report_sdc, [("out_report", "in_file")]),

    ])
    # fmt:on

    if not multiecho:
        # fmt:off
        workflow.connect([
            (unwarp_wf, bold_final, [("outputnode.corrected", "bold")]),
            # remaining workflow connections
            (unwarp_wf, final_boldref_wf, [
                ("outputnode.corrected", "inputnode.bold_file"),
            ]),
            (unwarp_wf, bold_t1_trans_wf, [
                # TEMPORARY: For the moment we can't use frame-wise fieldmaps
                (("outputnode.fieldwarp", pop_file), "inputnode.fieldwarp"),
            ]),
            (unwarp_wf, bold_std_trans_wf, [
                # TEMPORARY: For the moment we can't use frame-wise fieldmaps
                (("outputnode.fieldwarp", pop_file), "inputnode.fieldwarp"),
            ]),
        ])
        # fmt:on
        return workflow

    # Finalize connections if ME-EPI
    join_sdc_echos = pe.JoinNode(
        niu.IdentityInterface(
            fields=[
                "fieldmap",
                "fieldwarp",
                "corrected",
                "corrected_ref",
                "corrected_mask",
            ]
        ),
        joinsource="echo_index",
        joinfield=[
            "fieldmap",
            "fieldwarp",
            "corrected",
            "corrected_ref",
            "corrected_mask",
        ],
        name="join_sdc_echos",
    )

    def _dpop(list_of_lists):
        return list_of_lists[0][0]

    # fmt:off
    workflow.connect([
        (unwarp_wf, join_echos, [
            ("outputnode.corrected", "bold_files"),
        ]),
        (unwarp_wf, join_sdc_echos, [
            ("outputnode.fieldmap", "fieldmap"),
            ("outputnode.fieldwarp", "fieldwarp"),
            ("outputnode.corrected", "corrected"),
            ("outputnode.corrected_ref", "corrected_ref"),
            ("outputnode.corrected_mask", "corrected_mask"),
        ]),
        # remaining workflow connections
        (join_sdc_echos, final_boldref_wf, [
            ("corrected", "inputnode.bold_file"),
        ]),
        (join_sdc_echos, bold_t2s_wf, [
            (("corrected_mask", pop_file), "inputnode.bold_mask"),
        ]),
        (join_sdc_echos, bold_t1_trans_wf, [
            # TEMPORARY: For the moment we can't use frame-wise fieldmaps
            (("fieldwarp", _dpop), "inputnode.fieldwarp"),
        ]),
        (join_sdc_echos, bold_std_trans_wf, [
            # TEMPORARY: For the moment we can't use frame-wise fieldmaps
            (("fieldwarp", _dpop), "inputnode.fieldwarp"),
        ]),
    ])
    # fmt:on

    return workflow


def _create_mem_gb(bold_fname):
    bold_size_gb = os.path.getsize(bold_fname) / (1024 ** 3)
    bold_tlen = nb.load(bold_fname).shape[-1]
    mem_gb = {
        "filesize": bold_size_gb,
        "resampled": bold_size_gb * 4,
        "largemem": bold_size_gb * (max(bold_tlen / 100, 1.0) + 4),
    }

    return bold_tlen, mem_gb


def _get_wf_name(bold_fname):
    """
    Derive the workflow name for supplied BOLD file.

    >>> _get_wf_name("/completely/made/up/path/sub-01_task-nback_bold.nii.gz")
    'func_preproc_task_nback_wf'
    >>> _get_wf_name("/completely/made/up/path/sub-01_task-nback_run-01_echo-1_bold.nii.gz")
    'func_preproc_task_nback_run_01_echo_1_wf'

    """
    from nipype.utils.filemanip import split_filename

    fname = split_filename(bold_fname)[1]
    fname_nosub = "_".join(fname.split("_")[1:])
    name = "func_preproc_" + fname_nosub.replace(".", "_").replace(" ", "").replace(
        "-", "_"
    ).replace("_bold", "_wf")

    return name


def _to_join(in_file, join_file):
    """Join two tsv files if the join_file is not ``None``."""
    from niworkflows.interfaces.utility import JoinTSVColumns

    if join_file is None:
        return in_file
    res = JoinTSVColumns(in_file=in_file, join_file=join_file).run()
    return res.outputs.out_file


def extract_entities(file_list):
    """
    Return a dictionary of common entities given a list of files.

    Examples
    --------
    >>> extract_entities("sub-01/anat/sub-01_T1w.nii.gz")
    {'subject': '01', 'suffix': 'T1w', 'datatype': 'anat', 'extension': '.nii.gz'}
    >>> extract_entities(["sub-01/anat/sub-01_T1w.nii.gz"] * 2)
    {'subject': '01', 'suffix': 'T1w', 'datatype': 'anat', 'extension': '.nii.gz'}
    >>> extract_entities(["sub-01/anat/sub-01_run-1_T1w.nii.gz",
    ...                   "sub-01/anat/sub-01_run-2_T1w.nii.gz"])
    {'subject': '01', 'run': [1, 2], 'suffix': 'T1w', 'datatype': 'anat',
     'extension': '.nii.gz'}

    """
    from collections import defaultdict
    from bids.layout import parse_file_entities

    entities = defaultdict(list)
    for e, v in [
        ev_pair
        for f in listify(file_list)
        for ev_pair in parse_file_entities(f).items()
    ]:
        entities[e].append(v)

    def _unique(inlist):
        inlist = sorted(set(inlist))
        if len(inlist) == 1:
            return inlist[0]
        return inlist

    return {k: _unique(v) for k, v in entities.items()}


def get_img_orientation(imgf):
    """Return the image orientation as a string"""
    img = nb.load(imgf)
    return "".join(nb.aff2axcodes(img.affine))<|MERGE_RESOLUTION|>--- conflicted
+++ resolved
@@ -552,12 +552,9 @@
     # MAIN WORKFLOW STRUCTURE #######################################################
     # fmt:off
     workflow.connect([
-<<<<<<< HEAD
         (inputnode, select_2009c, [("std2anat_xfm", "std2anat_xfm"),
                                    ("template", "keys")]),
-=======
         # Prepare masked T1w image
->>>>>>> 7dcf0ebd
         (inputnode, t1w_brain, [("t1w_preproc", "in_file"),
                                 ("t1w_mask", "in_mask")]),
         # Select validated bold files per-echo
