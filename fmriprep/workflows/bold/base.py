# -*- coding: utf-8 -*-
# emacs: -*- mode: python; py-indent-offset: 4; indent-tabs-mode: nil -*-
# vi: set ft=python sts=4 ts=4 sw=4 et:
"""
Orchestrating the BOLD-preprocessing workflow
^^^^^^^^^^^^^^^^^^^^^^^^^^^^^^^^^^^^^^^^^^^^^

.. autofunction:: init_func_preproc_wf
.. autofunction:: init_func_reports_wf
.. autofunction:: init_func_derivatives_wf

"""

import os

import nibabel as nb
from niworkflows.nipype import logging

from niworkflows.nipype.interfaces.fsl import Split as FSLSplit
from niworkflows.nipype.pipeline import engine as pe
from niworkflows.nipype.interfaces import utility as niu

from ...interfaces import (
    DerivativesDataSink,
    GiftiNameSource,
    FirstEcho
)

from ...interfaces.reports import FunctionalSummary

# Fieldmap workflows
from ..fieldmap import (
    init_pepolar_unwarp_wf,
    init_nonlinear_sdc_wf,
    init_fmap_unwarp_report_wf
)

# BOLD workflows
from .confounds import init_bold_confs_wf
from .hmc import init_bold_hmc_wf
from .stc import init_bold_stc_wf
from .t2s import init_bold_t2s_wf
from .registration import init_bold_reg_wf
from .resampling import (
    init_bold_surf_wf,
    init_bold_mni_trans_wf,
    init_bold_preproc_trans_wf,
    init_bold_preproc_report_wf,
)
from .util import init_bold_reference_wf

DEFAULT_MEMORY_MIN_GB = 0.01
LOGGER = logging.getLogger('workflow')


def init_func_preproc_wf(bold_file, ignore, freesurfer,
                         use_bbr, t2s_coreg, bold2t1w_dof, reportlets_dir,
                         output_spaces, template, output_dir, omp_nthreads,
                         fmap_bspline, fmap_demean, use_syn, force_syn,
                         use_aroma, ignore_aroma_err, medial_surface_nan,
                         debug, low_mem, output_grid_ref, layout=None):
    """
    This workflow controls the functional preprocessing stages of FMRIPREP.

    .. workflow::
        :graph2use: orig
        :simple_form: yes

        from fmriprep.workflows.bold import init_func_preproc_wf
        wf = init_func_preproc_wf('/completely/made/up/path/sub-01_task-nback_bold.nii.gz',
                                  omp_nthreads=1,
                                  ignore=[],
                                  freesurfer=True,
                                  reportlets_dir='.',
                                  output_dir='.',
                                  template='MNI152NLin2009cAsym',
                                  output_spaces=['T1w', 'fsnative',
                                                 'template', 'fsaverage5'],
                                  debug=False,
                                  use_bbr=True,
                                  t2s_coreg=False,
                                  bold2t1w_dof=9,
                                  fmap_bspline=True,
                                  fmap_demean=True,
                                  use_syn=True,
                                  force_syn=True,
                                  low_mem=False,
                                  output_grid_ref=None,
                                  medial_surface_nan=False,
                                  use_aroma=False,
                                  ignore_aroma_err=False)

    **Parameters**

        bold_file : str
            BOLD series NIfTI file
        ignore : list
            Preprocessing steps to skip (may include "slicetiming", "fieldmaps")
        freesurfer : bool
            Enable FreeSurfer functional registration (bbregister) and resampling
            BOLD series to FreeSurfer surface meshes.
        use_bbr : bool or None
            Enable/disable boundary-based registration refinement.
            If ``None``, test BBR result for distortion before accepting.
        t2s_coreg : bool
            Use multiple BOLD echos to create T2*-map for T2*-driven coregistration
        bold2t1w_dof : 6, 9 or 12
            Degrees-of-freedom for BOLD-T1w registration
        reportlets_dir : str
            Directory in which to save reportlets
        output_spaces : list
            List of output spaces functional images are to be resampled to.
            Some parts of pipeline will only be instantiated for some output spaces.

            Valid spaces:

                - T1w
                - template
                - fsnative
                - fsaverage (or other pre-existing FreeSurfer templates)
        template : str
            Name of template targeted by `'template'` output space
        output_dir : str
            Directory in which to save derivatives
        omp_nthreads : int
            Maximum number of threads an individual process may use
        fmap_bspline : bool
            **Experimental**: Fit B-Spline field using least-squares
        fmap_demean : bool
            Demean voxel-shift map during unwarp
        use_syn : bool
            **Experimental**: Enable ANTs SyN-based susceptibility distortion correction (SDC).
            If fieldmaps are present and enabled, this is not run, by default.
        force_syn : bool
            **Temporary**: Always run SyN-based SDC
        use_aroma : bool
            Perform ICA-AROMA on MNI-resampled functional series
        ignore_aroma_err : bool
            Do not fail on ICA-AROMA errors
        medial_surface_nan : bool
            Replace medial wall values with NaNs on functional GIFTI files
        debug : bool
            Enable debugging outputs
        low_mem : bool
            Write uncompressed .nii files in some cases to reduce memory usage
        output_grid_ref : str or None
            Path of custom reference image for normalization
        layout : BIDSLayout
            BIDSLayout structure to enable metadata retrieval

    **Inputs**

        bold_file
            BOLD series NIfTI file
        t1_preproc
            Bias-corrected structural template image
        t1_brain
            Skull-stripped ``t1_preproc``
        t1_mask
            Mask of the skull-stripped template image
        t1_seg
            Segmentation of preprocessed structural image, including
            gray-matter (GM), white-matter (WM) and cerebrospinal fluid (CSF)
        t1_tpms
            List of tissue probability maps in T1w space
        t1_2_mni_forward_transform
            ANTs-compatible affine-and-warp transform file
        t1_2_mni_reverse_transform
            ANTs-compatible affine-and-warp transform file (inverse)
        subjects_dir
            FreeSurfer SUBJECTS_DIR
        subject_id
            FreeSurfer subject ID
        t1_2_fsnative_forward_transform
            LTA-style affine matrix translating from T1w to FreeSurfer-conformed subject space
        t1_2_fsnative_reverse_transform
            LTA-style affine matrix translating from FreeSurfer-conformed subject space to T1w


    **Outputs**

        bold_t1
            BOLD series, resampled to T1w space
        bold_mask_t1
            BOLD series mask in T1w space
        bold_mni
            BOLD series, resampled to template space
        bold_mask_mni
            BOLD series mask in template space
        confounds
            TSV of confounds
        surfaces
            BOLD series, resampled to FreeSurfer surfaces
        aroma_noise_ics
            Noise components identified by ICA-AROMA
        melodic_mix
            FSL MELODIC mixing matrix


    **Subworkflows**

        * :py:func:`~fmriprep.workflows.bold.util.init_bold_reference_wf`
        * :py:func:`~fmriprep.workflows.bold.stc.init_bold_stc_wf`
        * :py:func:`~fmriprep.workflows.bold.hmc.init_bold_hmc_wf`
        * :py:func:`~fmriprep.workflows.bold.t2s.init_bold_t2s_wf`
        * :py:func:`~fmriprep.workflows.bold.registration.init_bold_reg_wf`
        * :py:func:`~fmriprep.workflows.bold.confounds.init_bold_confounds_wf`
        * :py:func:`~fmriprep.workflows.bold.resampling.init_bold_mni_trans_wf`
        * :py:func:`~fmriprep.workflows.bold.resampling.init_bold_preproc_trans_wf`
        * :py:func:`~fmriprep.workflows.bold.resampling.init_bold_surf_wf`
        * :py:func:`~fmriprep.workflows.fieldmap.pepolar.init_pepolar_unwarp_wf`
        * :py:func:`~fmriprep.workflows.fieldmap.init_fmap_estimator_wf`
        * :py:func:`~fmriprep.workflows.fieldmap.init_sdc_unwarp_wf`
        * :py:func:`~fmriprep.workflows.fieldmap.init_nonlinear_sdc_wf`

    """

    if bold_file == '/completely/made/up/path/sub-01_task-nback_bold.nii.gz':
        mem_gb = {'filesize': 1, 'resampled': 1, 'largemem': 1}
        bold_tlen = 10
        ref_file = bold_file
    else:
        multiecho = isinstance(bold_file, list)
        ref_file = bold_file[0] if multiecho else bold_file
        bold_tlen, mem_gb = _create_mem_gb(ref_file)

    wf_name = _get_wf_name(ref_file)
    LOGGER.log(25, ('Creating bold processing workflow for "%s" (%.2f GB / %d TRs). '
                    'Memory resampled/largemem=%.2f/%.2f GB.'),
               ref_file, mem_gb['filesize'], bold_tlen, mem_gb['resampled'], mem_gb['largemem'])

    # For doc building purposes
    if layout is None or bold_file == 'bold_preprocesing':

        LOGGER.log(25, 'No valid layout: building empty workflow.')
        metadata = {"RepetitionTime": 2.0,
                    "SliceTiming": [0.0, 0.1, 0.2, 0.3, 0.4, 0.5, 0.6, 0.7, 0.8, 0.9]}
        fmaps = [{
            'type': 'phasediff',
            'phasediff': 'sub-03/ses-2/fmap/sub-03_ses-2_run-1_phasediff.nii.gz',
            'magnitude1': 'sub-03/ses-2/fmap/sub-03_ses-2_run-1_magnitude1.nii.gz',
            'magnitude2': 'sub-03/ses-2/fmap/sub-03_ses-2_run-1_magnitude2.nii.gz'
        }]
        run_stc = True
        multiecho = False
        bold_pe = 'j'
    else:
        if multiecho is True:  # For multiecho data, grab TEs
            tes = [layout.get_metadata(echo)['EchoTime'] for echo in bold_file]
        # Since all other metadata is constant
        metadata = layout.get_metadata(ref_file)

        # Find fieldmaps. Options: (phase1|phase2|phasediff|epi|fieldmap)
        fmaps = layout.get_fieldmap(ref_file, return_list=True) \
            if 'fieldmaps' not in ignore else []

        # Short circuits: (True and True and (False or 'TooShort')) == 'TooShort'
        run_stc = ("SliceTiming" in metadata and
                   'slicetiming' not in ignore and
                   (_get_series_len(bold_file) > 4 or "TooShort"))
        bold_pe = metadata.get("PhaseEncodingDirection")

    # TODO: To be removed (supported fieldmaps):
    if not set([fmap['type'] for fmap in fmaps]).intersection(['phasediff', 'fieldmap', 'epi']):
        fmaps = None

    # Run SyN if forced or in the absence of fieldmap correction
    use_syn = force_syn or (use_syn and not fmaps)

    # Build workflow
    workflow = pe.Workflow(name=wf_name)
    inputnode = pe.Node(niu.IdentityInterface(
        fields=['bold_file', 't1_preproc', 't1_brain', 't1_mask', 't1_seg', 't1_tpms',
                't1_2_mni_forward_transform', 't1_2_mni_reverse_transform',
                'subjects_dir', 'subject_id', 't1_2_fsnative_forward_transform',
                't1_2_fsnative_reverse_transform']),
        name='inputnode')

    if multiecho:  # if multi-echo data
        # iterate most preprocessing steps over each echo
        inputnode.iterables = ('bold_file', bold_file)

        me_first_echo = pe.JoinNode(interface=FirstEcho(),
                                    joinfield=['in_files',
                                               'ref_imgs'],
                                    joinsource='inputnode',
                                    name='me_first_echo')
    else:
        inputnode.inputs.bold_file = bold_file

    outputnode = pe.Node(niu.IdentityInterface(
        fields=['bold_t1', 'bold_mask_t1', 'bold_mni', 'bold_mask_mni', 'confounds', 'surfaces',
                't2s_map', 'aroma_noise_ics', 'melodic_mix', 'nonaggr_denoised_file']),
        name='outputnode')

    summary = pe.Node(
        FunctionalSummary(output_spaces=output_spaces,
                          slice_timing=run_stc,
                          registration='FreeSurfer' if freesurfer else 'FSL',
                          registration_dof=bold2t1w_dof,
                          pe_direction=bold_pe),
        name='summary', mem_gb=DEFAULT_MEMORY_MIN_GB, run_without_submitting=True)

    func_reports_wf = init_func_reports_wf(reportlets_dir=reportlets_dir,
                                           freesurfer=freesurfer,
                                           use_aroma=use_aroma,
                                           use_syn=use_syn)

    func_derivatives_wf = init_func_derivatives_wf(output_dir=output_dir,
                                                   output_spaces=output_spaces,
                                                   template=template,
                                                   freesurfer=freesurfer,
                                                   use_aroma=use_aroma)

    workflow.connect([
        (inputnode, func_reports_wf, [('bold_file', 'inputnode.source_file')]),
        (inputnode, func_derivatives_wf, [('bold_file', 'inputnode.source_file')]),
        (outputnode, func_derivatives_wf, [
            ('bold_t1', 'inputnode.bold_t1'),
            ('bold_mask_t1', 'inputnode.bold_mask_t1'),
            ('bold_mni', 'inputnode.bold_mni'),
            ('bold_mask_mni', 'inputnode.bold_mask_mni'),
            ('confounds', 'inputnode.confounds'),
            ('surfaces', 'inputnode.surfaces'),
            ('aroma_noise_ics', 'inputnode.aroma_noise_ics'),
            ('melodic_mix', 'inputnode.melodic_mix'),
            ('nonaggr_denoised_file', 'inputnode.nonaggr_denoised_file'),
        ]),
    ])

    # The first reference uses T2 contrast enhancement
    bold_reference_wf = init_bold_reference_wf(
        omp_nthreads=omp_nthreads, enhance_t2=True)

    # STC on the BOLD
    # bool('TooShort') == True, so check True explicitly
    if run_stc is True:
        bold_stc_wf = init_bold_stc_wf(name='bold_stc_wf', metadata=metadata)

    # Top-level BOLD splitter
    bold_split = pe.Node(FSLSplit(dimension='t'), name='bold_split',
                         mem_gb=mem_gb['filesize'] * 3)

    # HMC on the BOLD
    bold_hmc_wf = init_bold_hmc_wf(name='bold_hmc_wf',
                                   mem_gb=mem_gb['filesize'],
                                   omp_nthreads=omp_nthreads)

    # if doing T2*-driven coregistration, create T2* map
    if t2s_coreg is True:
        # use a joinNode to gather all preprocessed echos
        join_split_echos = pe.JoinNode(niu.IdentityInterface(fields=['echo_files']),
                                       joinsource='inputnode',
                                       joinfield='echo_files',
                                       name='join_split_echos')

        # create a T2* map
        bold_t2s_wf = init_bold_t2s_wf(echo_times=tes,
                                       name='bold_t2s_wf',
                                       mem_gb=mem_gb['filesize'],
                                       omp_nthreads=omp_nthreads)

    # mean BOLD registration to T1w
    bold_reg_wf = init_bold_reg_wf(name='bold_reg_wf',
                                   freesurfer=freesurfer,
                                   use_bbr=use_bbr,
                                   bold2t1w_dof=bold2t1w_dof,
                                   mem_gb=mem_gb['resampled'],
                                   omp_nthreads=omp_nthreads,
                                   use_compression=False,
                                   use_fieldwarp=(fmaps is not None or use_syn))

    # get confounds
    bold_confounds_wf = init_bold_confs_wf(
        mem_gb=mem_gb['largemem'],
        use_aroma=use_aroma,
        ignore_aroma_err=ignore_aroma_err,
        metadata=metadata,
        name='bold_confounds_wf')
    bold_confounds_wf.get_node('inputnode').inputs.t1_transform_flags = [False]

    # Apply transforms in 1 shot
    # Only use uncompressed output if AROMA is to be run
    bold_bold_trans_wf = init_bold_preproc_trans_wf(
        mem_gb=mem_gb['resampled'],
        omp_nthreads=omp_nthreads,
        use_compression=not low_mem,
        use_fieldwarp=(fmaps is not None or use_syn),
        name='bold_bold_trans_wf'
    )

    workflow.connect([
        (inputnode, bold_reference_wf, [('bold_file', 'inputnode.bold_file')]),
        (inputnode, bold_reg_wf, [
            ('bold_file', 'inputnode.name_source'),
            ('t1_preproc', 'inputnode.t1_preproc'),
            ('t1_brain', 'inputnode.t1_brain'),
            ('t1_mask', 'inputnode.t1_mask'),
            ('t1_seg', 'inputnode.t1_seg'),
            # Undefined if --no-freesurfer, but this is safe
            ('subjects_dir', 'inputnode.subjects_dir'),
            ('subject_id', 'inputnode.subject_id'),
            ('t1_2_fsnative_reverse_transform', 'inputnode.t1_2_fsnative_reverse_transform')]),
        (inputnode, bold_confounds_wf, [('t1_tpms', 'inputnode.t1_tpms'),
                                        ('t1_mask', 'inputnode.t1_mask')]),
        (bold_split, bold_reg_wf, [('out_files', 'inputnode.bold_split')]),
        (bold_hmc_wf, bold_reg_wf, [('outputnode.xforms', 'inputnode.hmc_xforms')]),
        (bold_hmc_wf, bold_confounds_wf, [('outputnode.movpar_file', 'inputnode.movpar_file')]),
        (bold_reference_wf, func_reports_wf, [
            ('outputnode.validation_report', 'inputnode.validation_report')]),
        (bold_reg_wf, func_reports_wf, [
            ('outputnode.out_report', 'inputnode.bold_reg_report'),
            ('outputnode.fallback', 'inputnode.bold_reg_fallback'),
        ]),
        (bold_confounds_wf, outputnode, [
            ('outputnode.confounds_file', 'confounds'),
            ('outputnode.aroma_noise_ics', 'aroma_noise_ics'),
            ('outputnode.melodic_mix', 'melodic_mix'),
            ('outputnode.nonaggr_denoised_file', 'nonaggr_denoised_file'),
        ]),
        (bold_reg_wf, outputnode, [('outputnode.bold_t1', 'bold_t1'),
                                   ('outputnode.bold_mask_t1', 'bold_mask_t1')]),
        (bold_confounds_wf, func_reports_wf, [
            ('outputnode.rois_report', 'inputnode.bold_rois_report'),
            ('outputnode.ica_aroma_report', 'inputnode.ica_aroma_report')]),
        (bold_confounds_wf, summary, [('outputnode.confounds_list', 'confounds')]),
        (bold_reg_wf, summary, [('outputnode.fallback', 'fallback')]),
        (summary, func_reports_wf, [('out_report', 'inputnode.summary_report')]),
        (bold_split, bold_bold_trans_wf, [
            ('out_files', 'inputnode.bold_split')]),
    ])

    # if multiecho data, select middle echo for hmc correction
    if multiecho is True:
        workflow.connect([
            (bold_reference_wf, me_first_echo, [
                ('outputnode.bold_file', 'in_files'),
                ('outputnode.raw_ref_image', 'ref_imgs')]),
            (me_first_echo, bold_hmc_wf, [
                ('first_image', 'inputnode.bold_file'),
                ('first_ref_image', 'inputnode.raw_ref_image')])
        ])
    else:
        workflow.connect([
            (bold_reference_wf, bold_hmc_wf, [
                ('outputnode.raw_ref_image', 'inputnode.raw_ref_image'),
                ('outputnode.bold_file', 'inputnode.bold_file')])
        ])

    # bool('TooShort') == True, so check True explicitly
    if run_stc is True:
        workflow.connect([
            (bold_reference_wf, bold_stc_wf, [('outputnode.bold_file', 'inputnode.bold_file'),
                                              ('outputnode.skip_vols', 'inputnode.skip_vols')]),
            (bold_stc_wf, bold_split, [('outputnode.stc_file', 'in_file')]),
        ])
    else:
        workflow.connect([
            (bold_reference_wf, bold_split, [
                ('outputnode.bold_file', 'in_file')]),
        ])

    # Cases:
    # fmaps | use_syn | force_syn  |  ACTION
    # ----------------------------------------------
    #   T   |    *    |     T      | Fieldmaps + SyN
    #   T   |    *    |     F      | Fieldmaps
    #   F   |    *    |     T      | SyN
    #   F   |    T    |     F      | SyN
    #   F   |    F    |     F      | HMC only

    # Predefine to pacify the lintian checks about
    # "could be used before defined" - logic was tested to be sound
    nonlinear_sdc_wf = sdc_unwarp_wf = None

    if fmaps:
        # In case there are multiple fieldmaps prefer EPI
        fmaps.sort(key=lambda fmap: {'epi': 0, 'fieldmap': 1, 'phasediff': 2}[fmap['type']])
        fmap = fmaps[0]

        LOGGER.log(25, 'Fieldmap estimation: type "%s" found', fmap['type'])
        summary.inputs.distortion_correction = fmap['type']

        if fmap['type'] == 'epi':
            epi_fmaps = [fmap_['epi'] for fmap_ in fmaps if fmap_['type'] == 'epi']
            sdc_unwarp_wf = init_pepolar_unwarp_wf(fmaps=epi_fmaps,
                                                   layout=layout,
                                                   bold_file=bold_file,
                                                   omp_nthreads=omp_nthreads,
                                                   name='pepolar_unwarp_wf')
        else:
            # Import specific workflows here, so we don't break everything with one
            # unused workflow.
            from ..fieldmap import init_fmap_estimator_wf, init_sdc_unwarp_wf
            fmap_estimator_wf = init_fmap_estimator_wf(fmap_bids=fmap,
                                                       reportlets_dir=reportlets_dir,
                                                       omp_nthreads=omp_nthreads,
                                                       fmap_bspline=fmap_bspline)
            sdc_unwarp_wf = init_sdc_unwarp_wf(reportlets_dir=reportlets_dir,
                                               omp_nthreads=omp_nthreads,
                                               fmap_bspline=fmap_bspline,
                                               fmap_demean=fmap_demean,
                                               debug=debug,
                                               name='sdc_unwarp_wf')
            workflow.connect([
                (fmap_estimator_wf, sdc_unwarp_wf, [
                    ('outputnode.fmap', 'inputnode.fmap'),
                    ('outputnode.fmap_ref', 'inputnode.fmap_ref'),
                    ('outputnode.fmap_mask', 'inputnode.fmap_mask')]),
            ])

        # Connections and workflows common for all types of fieldmaps
        workflow.connect([
            (inputnode, sdc_unwarp_wf, [('bold_file', 'inputnode.name_source')]),
            (bold_reference_wf, sdc_unwarp_wf, [
                ('outputnode.ref_image', 'inputnode.in_reference'),
                ('outputnode.ref_image_brain', 'inputnode.in_reference_brain'),
                ('outputnode.bold_mask', 'inputnode.in_mask')]),
            (sdc_unwarp_wf, bold_reg_wf, [
                ('outputnode.out_warp', 'inputnode.fieldwarp'),
                ('outputnode.out_reference_brain', 'inputnode.ref_bold_brain'),
                ('outputnode.out_mask', 'inputnode.ref_bold_mask')]),
        ])

        # Report on BOLD correction
        fmap_unwarp_report_wf = init_fmap_unwarp_report_wf(reportlets_dir=reportlets_dir,
                                                           name='fmap_unwarp_report_wf')
        workflow.connect([
            (inputnode, fmap_unwarp_report_wf, [
                ('t1_seg', 'inputnode.in_seg'),
                ('bold_file', 'inputnode.name_source')]),
            (bold_reference_wf, fmap_unwarp_report_wf, [
                ('outputnode.ref_image', 'inputnode.in_pre')]),
            (sdc_unwarp_wf, fmap_unwarp_report_wf, [
                ('outputnode.out_reference', 'inputnode.in_post')]),
            (bold_reg_wf, fmap_unwarp_report_wf, [
                ('outputnode.itk_t1_to_bold', 'inputnode.in_xfm')]),
        ])
    elif not use_syn:
        LOGGER.warn('No fieldmaps found or they were ignored, building base workflow '
                    'for dataset %s.', ref_file)
        summary.inputs.distortion_correction = 'None'

        if t2s_coreg:
            workflow.connect([
                (bold_split, join_split_echos, [
                    ('out_files', 'echo_files')]),
                (join_split_echos, bold_t2s_wf, [
                    ('echo_files', 'inputnode.echo_split')]),
                (bold_hmc_wf, bold_t2s_wf, [
                    ('outputnode.xforms', 'inputnode.hmc_xforms')]),
                (bold_t2s_wf, bold_reg_wf, [
                    ('outputnode.t2s_map', 'inputnode.ref_bold_brain'),
<<<<<<< HEAD
                    ('outputnode.oc_mask', 'inputnode.ref_bold_mask')])
                ])
=======
                    ('outputnode.t2s_mask', 'inputnode.ref_bold_mask')])
            ])
>>>>>>> 4e3a6dcf
        else:
            workflow.connect([
                (bold_reference_wf, bold_reg_wf, [
                    ('outputnode.ref_image_brain', 'inputnode.ref_bold_brain'),
                    ('outputnode.bold_mask', 'inputnode.ref_bold_mask')]),
            ])

    if use_syn:
        nonlinear_sdc_wf = init_nonlinear_sdc_wf(
            bold_file=bold_file, bold_pe=bold_pe, freesurfer=freesurfer, bold2t1w_dof=bold2t1w_dof,
            template=template, omp_nthreads=omp_nthreads)

        workflow.connect([
            (inputnode, nonlinear_sdc_wf, [
                ('t1_brain', 'inputnode.t1_brain'),
                ('t1_seg', 'inputnode.t1_seg'),
                ('t1_2_mni_reverse_transform', 'inputnode.t1_2_mni_reverse_transform')]),
            (bold_reference_wf, nonlinear_sdc_wf, [
                ('outputnode.ref_image_brain', 'inputnode.bold_ref')]),
            (nonlinear_sdc_wf, func_reports_wf, [
                ('outputnode.out_warp_report', 'inputnode.syn_sdc_report')]),
        ])

        # XXX Eliminate branch when forcing isn't an option
        if not fmaps:
            LOGGER.warn('No fieldmaps found or they were ignored. Using EXPERIMENTAL '
                        'nonlinear susceptibility correction for dataset %s.', ref_file)
            summary.inputs.distortion_correction = 'SyN'
            workflow.connect([
                (nonlinear_sdc_wf, bold_reg_wf, [
                    ('outputnode.out_warp', 'inputnode.fieldwarp'),
                    ('outputnode.out_reference_brain', 'inputnode.ref_bold_brain'),
                    ('outputnode.out_mask', 'inputnode.ref_bold_mask')]),
            ])

    if 'template' in output_spaces:
        # Apply transforms in 1 shot
        # Only use uncompressed output if AROMA is to be run
        bold_mni_trans_wf = init_bold_mni_trans_wf(
            template=template,
            mem_gb=mem_gb['resampled'],
            omp_nthreads=omp_nthreads,
            output_grid_ref=output_grid_ref,
            use_compression=not (low_mem and use_aroma),
            use_fieldwarp=(fmaps is not None or use_syn),
            name='bold_mni_trans_wf'
        )

        workflow.connect([
            (inputnode, bold_mni_trans_wf, [
                ('bold_file', 'inputnode.name_source'),
                ('t1_2_mni_forward_transform', 'inputnode.t1_2_mni_forward_transform')]),
            (bold_split, bold_mni_trans_wf, [
                ('out_files', 'inputnode.bold_split')]),
            (bold_hmc_wf, bold_mni_trans_wf, [
                ('outputnode.xforms', 'inputnode.hmc_xforms')]),
            (bold_reg_wf, bold_mni_trans_wf, [
                ('outputnode.itk_bold_to_t1', 'inputnode.itk_bold_to_t1')]),
            (bold_mni_trans_wf, outputnode, [('outputnode.bold_mni', 'bold_mni'),
                                             ('outputnode.bold_mask_mni', 'bold_mask_mni')]),
            (bold_mni_trans_wf, bold_confounds_wf, [
                ('outputnode.bold_mask_mni', 'inputnode.bold_mask_mni'),
                ('outputnode.bold_mni', 'inputnode.bold_mni')])
        ])

        if fmaps:
            workflow.connect([
                (sdc_unwarp_wf, bold_mni_trans_wf, [
                    ('outputnode.out_warp', 'inputnode.fieldwarp'),
                    ('outputnode.out_mask', 'inputnode.bold_mask')]),
            ])
        elif use_syn:
            workflow.connect([
                (nonlinear_sdc_wf, bold_mni_trans_wf, [
                    ('outputnode.out_warp', 'inputnode.fieldwarp'),
                    ('outputnode.out_mask', 'inputnode.bold_mask')]),
            ])
        else:
            workflow.connect([
                (bold_reference_wf, bold_mni_trans_wf, [
                    ('outputnode.bold_mask', 'inputnode.bold_mask')]),
            ])

    # REPORTING ############################################################

    bold_bold_report_wf = init_bold_preproc_report_wf(
        mem_gb=mem_gb['resampled'],
        reportlets_dir=reportlets_dir
    )

    workflow.connect([
        (inputnode, bold_bold_trans_wf, [
            ('bold_file', 'inputnode.name_source')]),
        (bold_hmc_wf, bold_bold_trans_wf, [
            ('outputnode.xforms', 'inputnode.hmc_xforms')]),
        (bold_reg_wf, bold_confounds_wf, [
            ('outputnode.itk_t1_to_bold', 'inputnode.t1_bold_xform')]),
        (bold_bold_trans_wf, bold_confounds_wf, [
            ('outputnode.bold', 'inputnode.bold'),
            ('outputnode.bold_mask', 'inputnode.bold_mask')]),
        (inputnode, bold_bold_report_wf, [
            ('bold_file', 'inputnode.name_source'),
            ('bold_file', 'inputnode.in_pre')]),  # This should be after STC
        (bold_bold_trans_wf, bold_bold_report_wf, [
            ('outputnode.bold', 'inputnode.in_post')]),
    ])

    if fmaps:
        workflow.connect([
            (sdc_unwarp_wf, bold_bold_trans_wf, [
                ('outputnode.out_warp', 'inputnode.fieldwarp'),
                ('outputnode.out_mask', 'inputnode.bold_mask')]),
        ])
    elif use_syn:
        workflow.connect([
            (nonlinear_sdc_wf, bold_bold_trans_wf, [
                ('outputnode.out_warp', 'inputnode.fieldwarp'),
                ('outputnode.out_mask', 'inputnode.bold_mask')]),
        ])
    else:
        workflow.connect([
            (bold_reference_wf, bold_bold_trans_wf, [
                ('outputnode.bold_mask', 'inputnode.bold_mask')]),
        ])

    # SURFACES ##################################################################################
    if freesurfer and any(space.startswith('fs') for space in output_spaces):
        LOGGER.log(25, 'Creating BOLD surface-sampling workflow.')
        bold_surf_wf = init_bold_surf_wf(mem_gb=mem_gb['resampled'],
                                         output_spaces=output_spaces,
                                         medial_surface_nan=medial_surface_nan,
                                         name='bold_surf_wf')
        workflow.connect([
            (inputnode, bold_surf_wf, [
                ('t1_preproc', 'inputnode.t1_preproc'),
                ('subjects_dir', 'inputnode.subjects_dir'),
                ('subject_id', 'inputnode.subject_id'),
                ('t1_2_fsnative_forward_transform', 'inputnode.t1_2_fsnative_forward_transform')]),
            (bold_reg_wf, bold_surf_wf, [('outputnode.bold_t1', 'inputnode.source_file')]),
            (bold_surf_wf, outputnode, [('outputnode.surfaces', 'surfaces')]),
        ])

    return workflow


def init_func_reports_wf(reportlets_dir, freesurfer, use_aroma, use_syn, name='func_reports_wf'):
    """
    Set up a battery of datasinks to store reports in the right location
    """
    workflow = pe.Workflow(name=name)

    inputnode = pe.Node(
        niu.IdentityInterface(
            fields=['source_file', 'summary_report', 'validation_report',
                    'bold_reg_report', 'bold_reg_fallback', 'bold_rois_report',
                    'syn_sdc_report', 'ica_aroma_report']),
        name='inputnode')

    ds_summary_report = pe.Node(
        DerivativesDataSink(base_directory=reportlets_dir,
                            suffix='summary'),
        name='ds_summary_report', run_without_submitting=True,
        mem_gb=DEFAULT_MEMORY_MIN_GB)

    ds_validation_report = pe.Node(
        DerivativesDataSink(base_directory=reportlets_dir,
                            suffix='validation'),
        name='ds_validation_report', run_without_submitting=True,
        mem_gb=DEFAULT_MEMORY_MIN_GB)

    ds_bold_rois_report = pe.Node(
        DerivativesDataSink(base_directory=reportlets_dir,
                            suffix='rois'),
        name='ds_bold_rois_report', run_without_submitting=True,
        mem_gb=DEFAULT_MEMORY_MIN_GB)

    ds_syn_sdc_report = pe.Node(
        DerivativesDataSink(base_directory=reportlets_dir,
                            suffix='syn_sdc'),
        name='ds_syn_sdc_report', run_without_submitting=True,
        mem_gb=DEFAULT_MEMORY_MIN_GB)

    def _bold_reg_suffix(fallback, freesurfer):
        if fallback:
            return 'coreg' if freesurfer else 'flirt'
        else:
            return 'bbr' if freesurfer else 'flt_bbr'

    ds_bold_reg_report = pe.Node(
        DerivativesDataSink(base_directory=reportlets_dir),
        name='ds_bold_reg_report', run_without_submitting=True,
        mem_gb=DEFAULT_MEMORY_MIN_GB)

    ds_ica_aroma_report = pe.Node(
        DerivativesDataSink(base_directory=reportlets_dir,
                            suffix='ica_aroma'),
        name='ds_ica_aroma_report', run_without_submitting=True,
        mem_gb=DEFAULT_MEMORY_MIN_GB)

    workflow.connect([
        (inputnode, ds_summary_report, [('source_file', 'source_file'),
                                        ('summary_report', 'in_file')]),
        (inputnode, ds_validation_report, [('source_file', 'source_file'),
                                           ('validation_report', 'in_file')]),
        (inputnode, ds_bold_rois_report, [('source_file', 'source_file'),
                                          ('bold_rois_report', 'in_file')]),
        (inputnode, ds_bold_reg_report, [
            ('source_file', 'source_file'),
            ('bold_reg_report', 'in_file'),
            (('bold_reg_fallback', _bold_reg_suffix, freesurfer), 'suffix')]),
    ])

    if use_aroma:
        workflow.connect([
            (inputnode, ds_ica_aroma_report, [('source_file', 'source_file'),
                                              ('ica_aroma_report', 'in_file')]),
        ])

    if use_syn:
        workflow.connect([
            (inputnode, ds_syn_sdc_report, [('source_file', 'source_file'),
                                            ('syn_sdc_report', 'in_file')]),
        ])

    return workflow


def init_func_derivatives_wf(output_dir, output_spaces, template, freesurfer,
                             use_aroma, name='func_derivatives_wf'):
    """
    Set up a battery of datasinks to store derivatives in the right location
    """
    workflow = pe.Workflow(name=name)

    inputnode = pe.Node(
        niu.IdentityInterface(
            fields=['source_file', 'bold_t1', 'bold_mask_t1', 'bold_mni', 'bold_mask_mni',
                    'confounds', 'surfaces', 'aroma_noise_ics', 'melodic_mix',
                    'nonaggr_denoised_file']),
        name='inputnode')

    ds_bold_t1 = pe.Node(DerivativesDataSink(
        base_directory=output_dir, suffix='space-T1w_preproc'),
        name='ds_bold_t1', run_without_submitting=True,
        mem_gb=DEFAULT_MEMORY_MIN_GB)

    ds_bold_mask_t1 = pe.Node(DerivativesDataSink(base_directory=output_dir,
                                                  suffix='space-T1w_brainmask'),
                              name='ds_bold_mask_t1', run_without_submitting=True,
                              mem_gb=DEFAULT_MEMORY_MIN_GB)

    suffix_fmt = 'space-{}_{}'.format
    ds_bold_mni = pe.Node(DerivativesDataSink(base_directory=output_dir,
                                              suffix=suffix_fmt(template, 'preproc')),
                          name='ds_bold_mni', run_without_submitting=True,
                          mem_gb=DEFAULT_MEMORY_MIN_GB)

    variant_suffix_fmt = 'space-{}_variant-{}_{}'.format
    ds_aroma_mni = pe.Node(DerivativesDataSink(base_directory=output_dir,
                                               suffix=variant_suffix_fmt(template,
                                                                         'smoothAROMAnonaggr',
                                                                         'preproc')),
                           name='ds_aroma_mni', run_without_submitting=True,
                           mem_gb=DEFAULT_MEMORY_MIN_GB)

    ds_bold_mask_mni = pe.Node(DerivativesDataSink(base_directory=output_dir,
                                                   suffix=suffix_fmt(template, 'brainmask')),
                               name='ds_bold_mask_mni', run_without_submitting=True,
                               mem_gb=DEFAULT_MEMORY_MIN_GB)

    ds_confounds = pe.Node(DerivativesDataSink(base_directory=output_dir, suffix='confounds'),
                           name="ds_confounds", run_without_submitting=True,
                           mem_gb=DEFAULT_MEMORY_MIN_GB)

    ds_aroma_noise_ics = pe.Node(DerivativesDataSink(base_directory=output_dir,
                                                     suffix='AROMAnoiseICs'),
                                 name="ds_aroma_noise_ics", run_without_submitting=True,
                                 mem_gb=DEFAULT_MEMORY_MIN_GB)

    ds_melodic_mix = pe.Node(DerivativesDataSink(base_directory=output_dir, suffix='MELODICmix'),
                             name="ds_melodic_mix", run_without_submitting=True,
                             mem_gb=DEFAULT_MEMORY_MIN_GB)

    if use_aroma:
        workflow.connect([
            (inputnode, ds_aroma_noise_ics, [('source_file', 'source_file'),
                                             ('aroma_noise_ics', 'in_file')]),
            (inputnode, ds_melodic_mix, [('source_file', 'source_file'),
                                         ('melodic_mix', 'in_file')]),
            (inputnode, ds_aroma_mni, [('source_file', 'source_file'),
                                       ('nonaggr_denoised_file', 'in_file')]),
        ])

    name_surfs = pe.MapNode(GiftiNameSource(pattern=r'(?P<LR>[lr])h.(?P<space>\w+).gii',
                                            template='space-{space}.{LR}.func'),
                            iterfield='in_file',
                            name='name_surfs',
                            mem_gb=DEFAULT_MEMORY_MIN_GB,
                            run_without_submitting=True)
    ds_bold_surfs = pe.MapNode(DerivativesDataSink(base_directory=output_dir),
                               iterfield=['in_file', 'suffix'], name='ds_bold_surfs',
                               run_without_submitting=True,
                               mem_gb=DEFAULT_MEMORY_MIN_GB)

    workflow.connect([
        (inputnode, ds_confounds, [('source_file', 'source_file'),
                                   ('confounds', 'in_file')]),
    ])

    if 'T1w' in output_spaces:
        workflow.connect([
            (inputnode, ds_bold_t1, [('source_file', 'source_file'),
                                     ('bold_t1', 'in_file')]),
            (inputnode, ds_bold_mask_t1, [('source_file', 'source_file'),
                                          ('bold_mask_t1', 'in_file')]),
        ])
    if 'template' in output_spaces:
        workflow.connect([
            (inputnode, ds_bold_mni, [('source_file', 'source_file'),
                                      ('bold_mni', 'in_file')]),
            (inputnode, ds_bold_mask_mni, [('source_file', 'source_file'),
                                           ('bold_mask_mni', 'in_file')]),
        ])
    if freesurfer and any(space.startswith('fs') for space in output_spaces):
        workflow.connect([
            (inputnode, name_surfs, [('surfaces', 'in_file')]),
            (inputnode, ds_bold_surfs, [('source_file', 'source_file'),
                                        ('surfaces', 'in_file')]),
            (name_surfs, ds_bold_surfs, [('out_name', 'suffix')]),
        ])

    return workflow


def _get_series_len(bold_fname):
    from niworkflows.interfaces.registration import _get_vols_to_discard
    if isinstance(bold_fname, list):  # Multi-echo data
        bold_fname = bold_fname[0]
    img = nb.load(bold_fname)
    if len(img.shape) < 4:
        return 1

    skip_vols = _get_vols_to_discard(img)

    return img.shape[3] - skip_vols


def _create_mem_gb(bold_fname):
    bold_size_gb = os.path.getsize(bold_fname) / (1024**3)
    bold_tlen = nb.load(bold_fname).shape[-1]
    mem_gb = {
        'filesize': bold_size_gb,
        'resampled': bold_size_gb * 4,
        'largemem': bold_size_gb * (max(bold_tlen / 100, 1.0) + 4),
    }

    return bold_tlen, mem_gb


def _get_wf_name(bold_fname):
    """
    Derives the workflow name for supplied BOLD file.

    >>> _get_wf_name('/completely/made/up/path/sub-01_task-nback_bold.nii.gz')
    'func_preproc_task_nback_wf'
    >>> _get_wf_name('/completely/made/up/path/sub-01_task-nback_run-01_echo-1_bold.nii.gz')
    'func_preproc_task_nback_run_01_echo_1_wf'
    """
    from niworkflows.nipype.utils.filemanip import split_filename
    fname = split_filename(bold_fname)[1]
    fname_nosub = '_'.join(fname.split("_")[1:])
    # if 'echo' in fname_nosub:
    #     fname_nosub = '_'.join(fname_nosub.split("_echo-")[:1]) + "_bold"
    name = "func_preproc_" + fname_nosub.replace(
        ".", "_").replace(" ", "").replace("-", "_").replace("_bold", "_wf")

    return name<|MERGE_RESOLUTION|>--- conflicted
+++ resolved
@@ -551,13 +551,8 @@
                     ('outputnode.xforms', 'inputnode.hmc_xforms')]),
                 (bold_t2s_wf, bold_reg_wf, [
                     ('outputnode.t2s_map', 'inputnode.ref_bold_brain'),
-<<<<<<< HEAD
                     ('outputnode.oc_mask', 'inputnode.ref_bold_mask')])
                 ])
-=======
-                    ('outputnode.t2s_mask', 'inputnode.ref_bold_mask')])
-            ])
->>>>>>> 4e3a6dcf
         else:
             workflow.connect([
                 (bold_reference_wf, bold_reg_wf, [
