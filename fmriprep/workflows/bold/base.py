--- conflicted
+++ resolved
@@ -293,16 +293,10 @@
         inputnode.inputs.bold_file = bold_file
 
     outputnode = pe.Node(niu.IdentityInterface(
-<<<<<<< HEAD
-        fields=['bold_t1', 'bold_mask_t1', 'bold_mni', 'bold_mask_mni', 'confounds', 'surfaces',
-                't2s_map', 'aroma_noise_ics', 'melodic_mix', 'bold_smooth_nonaggr_denoised_mni',
-                'bold_nonaggr_denoised', 'bold_nonaggr_denoised_t1',
-                'bold_nonaggr_denoised_mni']),
-=======
-        fields=['bold_t1', 'bold_mask_t1', 'bold_aseg_t1', 'bold_aparc_t1',
-                'bold_mni', 'bold_mask_mni', 'confounds', 'surfaces',
-                't2s_map', 'aroma_noise_ics', 'melodic_mix', 'nonaggr_denoised_file']),
->>>>>>> 5f324a1e
+        fields=['bold_t1', 'bold_mask_t1', 'bold_mni', 'bold_aparc_t1', 'bold_mask_mni',
+                'confounds', 'surfaces', 't2s_map', 'aroma_noise_ics', 'melodic_mix',
+                'bold_smooth_nonaggr_denoised_mni', 'bold_nonaggr_denoised',
+                'bold_nonaggr_denoised_t1', 'bold_nonaggr_denoised_mni']),
         name='outputnode')
 
     # BOLD buffer: an identity used as a pointer to either the original BOLD
@@ -394,9 +388,6 @@
         use_fieldwarp=(fmaps is not None or use_syn),
         name='bold_bold_trans_wf'
     )
-<<<<<<< HEAD
-    # TODO: add t1bold to confounds workflow
-=======
 
     # SLICE-TIME CORRECTION (or bypass) #############################################
     if run_stc is True:  # bool('TooShort') == True, so check True explicitly
@@ -413,7 +404,7 @@
         ])
 
     # MAIN WORKFLOW STRUCTURE #######################################################
->>>>>>> 5f324a1e
+
     workflow.connect([
         # BOLD buffer has slice-time corrected if it was run, original otherwise
         (boldbuffer, bold_split, [('bold_file', 'in_file')]),
@@ -437,13 +428,10 @@
             ('subjects_dir', 'inputnode.subjects_dir'),
             ('subject_id', 'inputnode.subject_id'),
             ('t1_2_fsnative_reverse_transform', 'inputnode.t1_2_fsnative_reverse_transform')]),
-<<<<<<< HEAD
         (inputnode, bold_confounds_wf, [('t1_tpms', 'inputnode.t1_tpms'),
                                         ('t1_mask', 'inputnode.t1_mask')]),
         (bold_reg_wf, bold_confounds_wf, [('outputnode.bold_t1', 'inputnode.bold_t1'),
                                           ('outputnode.bold_mask_t1', 'inputnode.bold_mask_t1')]),
-=======
->>>>>>> 5f324a1e
         (bold_split, bold_reg_wf, [('out_files', 'inputnode.bold_split')]),
         (bold_hmc_wf, bold_reg_wf, [('outputnode.xforms', 'inputnode.hmc_xforms')]),
         (bold_reg_wf, func_reports_wf, [
@@ -465,13 +453,10 @@
             ('outputnode.rois_report', 'inputnode.bold_rois_report')]),
         (bold_confounds_wf, outputnode, [
             ('outputnode.confounds_file', 'confounds'),
-<<<<<<< HEAD
             ('outputnode.aroma_noise_ics', 'aroma_noise_ics'),
             ('outputnode.melodic_mix', 'melodic_mix'),
             ('outputnode.bold_smooth_nonaggr_denoised_mni',
              'bold_smooth_nonaggr_denoised_mni'),
-=======
->>>>>>> 5f324a1e
         ]),
         # Connect bold_bold_trans_wf
         (inputnode, bold_bold_trans_wf, [
@@ -488,38 +473,14 @@
         (summary, func_reports_wf, [('out_report', 'inputnode.summary_report')]),
     ])
 
-<<<<<<< HEAD
     workflow.connect([
         (bold_confounds_wf, outputnode, [
             ('outputnode.bold_nonaggr_denoised_t1', 'bold_nonaggr_denoised_t1'),
             ('outputnode.bold_nonaggr_denoised_mni', 'bold_nonaggr_denoised_mni')]),
     ])
 
-    # bool('TooShort') == True, so check True explicitly
-    if run_stc is True:
-        workflow.connect([
-            (bold_reference_wf, bold_stc_wf, [('outputnode.bold_file', 'inputnode.bold_file'),
-                                              ('outputnode.skip_vols', 'inputnode.skip_vols')]),
-            (bold_stc_wf, bold_split, [('outputnode.stc_file', 'in_file')]),
-        ])
-    else:
-        workflow.connect([
-            (bold_reference_wf, bold_split, [
-                ('outputnode.bold_file', 'in_file')]),
-        ])
-
-    # Cases:
-    # fmaps | use_syn | force_syn  |  ACTION
-    # ----------------------------------------------
-    #   T   |    *    |     T      | Fieldmaps + SyN
-    #   T   |    *    |     F      | Fieldmaps
-    #   F   |    *    |     T      | SyN
-    #   F   |    T    |     F      | SyN
-    #   F   |    F    |     F      | HMC only
-=======
     # FIELDMAPS ################################################################
     # Table of behavior is now found under workflows/fieldmap/base.py
->>>>>>> 5f324a1e
 
     # Predefine to pacify the lintian checks about
     # "could be used before defined" - logic was tested to be sound
@@ -702,19 +663,14 @@
                 ('outputnode.xforms', 'inputnode.hmc_xforms')]),
             (bold_reg_wf, bold_mni_trans_wf, [
                 ('outputnode.itk_bold_to_t1', 'inputnode.itk_bold_to_t1')]),
-<<<<<<< HEAD
             (bold_mni_trans_wf, outputnode, [
                 ('outputnode.bold_mni', 'bold_mni'),
                 ('outputnode.bold_mask_mni', 'bold_mask_mni')]),
             (bold_mni_trans_wf, bold_confounds_wf, [
                 ('outputnode.bold_mask_mni', 'inputnode.bold_mask_mni'),
                 ('outputnode.bold_mni', 'inputnode.bold_mni')]),
-=======
             (bold_bold_trans_wf, bold_mni_trans_wf, [
                 ('outputnode.bold_mask', 'inputnode.bold_mask')]),
-            (bold_mni_trans_wf, outputnode, [('outputnode.bold_mni', 'bold_mni'),
-                                             ('outputnode.bold_mask_mni', 'bold_mask_mni')]),
->>>>>>> 5f324a1e
         ])
 
         if fmaps:
@@ -787,7 +743,6 @@
             (bold_surf_wf, outputnode, [('outputnode.surfaces', 'surfaces')]),
         ])
 
-<<<<<<< HEAD
         # Use the denoised bold derived from ICA-AROMA
         if use_aroma:
             workflow.connect([
@@ -799,7 +754,7 @@
                 (bold_reg_wf, bold_surf_wf, [
                     ('outputnode.bold_t1', 'inputnode.source_file')]),
             ])
-=======
+
     # REPORTING ############################################################
     bold_bold_report_wf = init_bold_preproc_report_wf(
         mem_gb=mem_gb['resampled'],
@@ -814,7 +769,6 @@
             ('outputnode.bold', 'inputnode.in_post')]),
     ])
 
->>>>>>> 5f324a1e
     return workflow
 
 
@@ -917,7 +871,6 @@
 
     suffix_fmt = 'space-{}_{}'.format
     variant_suffix_fmt = 'space-{}_variant-{}_{}'.format
-<<<<<<< HEAD
     ds_aroma_smooth_mni = pe.Node(DerivativesDataSink(base_directory=output_dir,
                                                       suffix=variant_suffix_fmt(
                                                         template,
@@ -978,8 +931,6 @@
                                iterfield=['in_file', 'suffix'], name='ds_bold_surfs',
                                run_without_submitting=True,
                                mem_gb=DEFAULT_MEMORY_MIN_GB)
-=======
->>>>>>> 5f324a1e
 
     ds_confounds = pe.Node(DerivativesDataSink(
         base_directory=output_dir, suffix='confounds'),
@@ -1008,7 +959,6 @@
                                           ('bold_mask_t1', 'in_file')]),
         ])
 
-<<<<<<< HEAD
         # Output the denoised bold in t1w space
         if use_aroma:
             workflow.connect([
@@ -1017,9 +967,7 @@
                     ('bold_nonaggr_denoised_t1', 'in_file')]),
             ])
 
-=======
     # Resample to template (default: MNI)
->>>>>>> 5f324a1e
     if 'template' in output_spaces:
         ds_bold_mni = pe.Node(DerivativesDataSink(
             base_directory=output_dir, suffix=suffix_fmt(template, 'preproc')),
@@ -1036,7 +984,6 @@
                                            ('bold_mask_mni', 'in_file')]),
         ])
 
-<<<<<<< HEAD
         # Output the denoised bold in MNI space
         if use_aroma:
             workflow.connect([
@@ -1045,7 +992,6 @@
                     ('bold_nonaggr_denoised_mni', 'in_file')]),
             ])
 
-=======
     if freesurfer:
         ds_bold_aseg_t1 = pe.Node(DerivativesDataSink(
             base_directory=output_dir, suffix='space-T1w_label-aseg_roi'),
@@ -1063,7 +1009,6 @@
         ])
 
     # fsaverage space
->>>>>>> 5f324a1e
     if freesurfer and any(space.startswith('fs') for space in output_spaces):
         name_surfs = pe.MapNode(GiftiNameSource(
             pattern=r'(?P<LR>[lr])h.(?P<space>\w+).gii', template='space-{space}.{LR}.func'),
