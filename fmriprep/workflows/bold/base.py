# emacs: -*- mode: python; py-indent-offset: 4; indent-tabs-mode: nil -*-
# vi: set ft=python sts=4 ts=4 sw=4 et:
"""
Orchestrating the BOLD-preprocessing workflow
^^^^^^^^^^^^^^^^^^^^^^^^^^^^^^^^^^^^^^^^^^^^^

.. autofunction:: init_func_preproc_wf
.. autofunction:: init_func_derivatives_wf

"""

import os
from collections import OrderedDict

import nibabel as nb
from nipype import logging

from nipype.interfaces.fsl import Split as FSLSplit
from nipype.pipeline import engine as pe
from nipype.interfaces import utility as niu

from niworkflows.engine.workflows import LiterateWorkflow as Workflow
from niworkflows.interfaces.cifti import GenerateCifti

from ...utils.meepi import combine_meepi_source

from ...interfaces import DerivativesDataSink
from ...interfaces.reports import FunctionalSummary

# BOLD workflows
from .confounds import init_bold_confs_wf, init_carpetplot_wf
from .hmc import init_bold_hmc_wf
from .stc import init_bold_stc_wf
from .t2s import init_bold_t2s_wf
from .registration import init_bold_t1_trans_wf, init_bold_reg_wf
from .resampling import (
    init_bold_surf_wf,
    init_bold_std_trans_wf,
    init_bold_preproc_trans_wf,
)
from .outputs import init_func_derivatives_wf
from .util import init_bold_reference_wf

DEFAULT_MEMORY_MIN_GB = 0.01
LOGGER = logging.getLogger('nipype.workflow')
FSAVERAGE_DENSITY = {
    '642': 'fsaverage3',
    '2562': 'fsaverage4',
    '10k': 'fsaverage5',
    '41k': 'fsaverage6',
    '164k': 'fsaverage7',
}

def init_func_preproc_wf(
    aroma_melodic_dim,
    bold2t1w_dof,
    bold_file,
    cifti_output,
    debug,
    err_on_aroma_warn,
    fmap_bspline,
    fmap_demean,
    force_syn,
    freesurfer,
    ignore,
    low_mem,
    medial_surface_nan,
    omp_nthreads,
    output_dir,
    output_spaces,
    reportlets_dir,
    t2s_coreg,
    use_aroma,
    use_bbr,
    use_syn,
    layout=None,
    num_bold=1,
):
    """
    This workflow controls the functional preprocessing stages of FMRIPREP.

    .. workflow::
        :graph2use: orig
        :simple_form: yes

        from fmriprep.workflows.bold import init_func_preproc_wf
        from collections import namedtuple, OrderedDict
        BIDSLayout = namedtuple('BIDSLayout', ['root'], defaults='.')
        wf = init_func_preproc_wf(
            aroma_melodic_dim=-200,
            bold2t1w_dof=9,
            bold_file='/completely/made/up/path/sub-01_task-nback_bold.nii.gz',
            cifti_output=False,
            debug=False,
            err_on_aroma_warn=False,
            fmap_bspline=True,
            fmap_demean=True,
            force_syn=True,
            freesurfer=True,
            ignore=[],
            low_mem=False,
            medial_surface_nan=False,
            omp_nthreads=1,
            output_dir='.',
            output_spaces=OrderedDict([
                ('MNI152Lin', {}), ('fsaverage', {'density': '10k'}),
                ('T1w', {}), ('fsnative', {})]),
            reportlets_dir='.',
            t2s_coreg=False,
            use_aroma=False,
            use_bbr=True,
            use_syn=True,
            layout=BIDSLayout(),
            num_bold=1,
        )

    **Parameters**

        aroma_melodic_dim : int
            Maximum number of components identified by MELODIC within ICA-AROMA
            (default is -200, ie. no limitation).
        bold2t1w_dof : 6, 9 or 12
            Degrees-of-freedom for BOLD-T1w registration
        bold_file : str
            BOLD series NIfTI file
        cifti_output : bool
            Generate bold CIFTI file in output spaces
        debug : bool
            Enable debugging outputs
        err_on_aroma_warn : bool
            Do not crash on ICA-AROMA errors
        fmap_bspline : bool
            **Experimental**: Fit B-Spline field using least-squares
        fmap_demean : bool
            Demean voxel-shift map during unwarp
        force_syn : bool
            **Temporary**: Always run SyN-based SDC
        freesurfer : bool
            Enable FreeSurfer functional registration (bbregister) and resampling
            BOLD series to FreeSurfer surface meshes.
        ignore : list
            Preprocessing steps to skip (may include "slicetiming", "fieldmaps")
        low_mem : bool
            Write uncompressed .nii files in some cases to reduce memory usage
        medial_surface_nan : bool
            Replace medial wall values with NaNs on functional GIFTI files
        omp_nthreads : int
            Maximum number of threads an individual process may use
        output_dir : str
            Directory in which to save derivatives
        output_spaces : OrderedDict
            Ordered dictionary where keys are TemplateFlow ID strings (e.g. ``MNI152Lin``,
            ``MNI152NLin6Asym``, ``MNI152NLin2009cAsym``, or ``fsLR``) strings designating
            nonstandard references (e.g. ``T1w`` or ``anat``, ``sbref``, ``run``, etc.),
            or paths pointing to custom templates organized in a TemplateFlow-like structure.
            Values of the dictionary aggregate modifiers (e.g. the value for the key ``MNI152Lin``
            could be ``{'resolution': 2}`` if one wants the resampling to be done on the 2mm
            resolution version of the selected template).
        reportlets_dir : str
            Absolute path of a directory in which reportlets will be temporarily stored
        t2s_coreg : bool
            For multiecho EPI, use the calculated T2*-map for T2*-driven coregistration
        use_aroma : bool
            Perform ICA-AROMA on MNI-resampled functional series
        use_bbr : bool or None
            Enable/disable boundary-based registration refinement.
            If ``None``, test BBR result for distortion before accepting.
            When using ``t2s_coreg``, BBR will be enabled by default unless
            explicitly specified otherwise.
        use_syn : bool
            **Experimental**: Enable ANTs SyN-based susceptibility distortion correction (SDC).
            If fieldmaps are present and enabled, this is not run, by default.
        layout : BIDSLayout
            BIDSLayout structure to enable metadata retrieval
        num_bold : int
            Total number of BOLD files that have been set for preprocessing
            (default is 1)

    **Inputs**

        bold_file
            BOLD series NIfTI file
        t1_preproc
            Bias-corrected structural template image
        t1_brain
            Skull-stripped ``t1_preproc``
        t1_mask
            Mask of the skull-stripped template image
        t1_seg
            Segmentation of preprocessed structural image, including
            gray-matter (GM), white-matter (WM) and cerebrospinal fluid (CSF)
        t1_tpms
            List of tissue probability maps in T1w space
        anat2std_xfm
            ANTs-compatible affine-and-warp transform file
        std2anat_xfm
            ANTs-compatible affine-and-warp transform file (inverse)
        subjects_dir
            FreeSurfer SUBJECTS_DIR
        subject_id
            FreeSurfer subject ID
        t1_2_fsnative_forward_transform
            LTA-style affine matrix translating from T1w to FreeSurfer-conformed subject space
        t1_2_fsnative_reverse_transform
            LTA-style affine matrix translating from FreeSurfer-conformed subject space to T1w


    **Outputs**

        bold_t1
            BOLD series, resampled to T1w space
        bold_mask_t1
            BOLD series mask in T1w space
        bold_std
            BOLD series, resampled to template space
        bold_mask_std
            BOLD series mask in template space
        confounds
            TSV of confounds
        surfaces
            BOLD series, resampled to FreeSurfer surfaces
        aroma_noise_ics
            Noise components identified by ICA-AROMA
        melodic_mix
            FSL MELODIC mixing matrix
        bold_cifti
            BOLD CIFTI image
        cifti_variant
            combination of target spaces for `bold_cifti`


    **Subworkflows**

        * :py:func:`~fmriprep.workflows.bold.util.init_bold_reference_wf`
        * :py:func:`~fmriprep.workflows.bold.stc.init_bold_stc_wf`
        * :py:func:`~fmriprep.workflows.bold.hmc.init_bold_hmc_wf`
        * :py:func:`~fmriprep.workflows.bold.t2s.init_bold_t2s_wf`
        * :py:func:`~fmriprep.workflows.bold.registration.init_bold_t1_trans_wf`
        * :py:func:`~fmriprep.workflows.bold.registration.init_bold_reg_wf`
        * :py:func:`~fmriprep.workflows.bold.confounds.init_bold_confounds_wf`
        * :py:func:`~fmriprep.workflows.bold.confounds.init_ica_aroma_wf`
        * :py:func:`~fmriprep.workflows.bold.resampling.init_bold_std_trans_wf`
        * :py:func:`~fmriprep.workflows.bold.resampling.init_bold_preproc_trans_wf`
        * :py:func:`~fmriprep.workflows.bold.resampling.init_bold_surf_wf`
        * :py:func:`~fmriprep.workflows.fieldmap.pepolar.init_pepolar_unwarp_wf`
        * :py:func:`~fmriprep.workflows.fieldmap.init_fmap_estimator_wf`
        * :py:func:`~fmriprep.workflows.fieldmap.init_sdc_unwarp_wf`
        * :py:func:`~fmriprep.workflows.fieldmap.init_nonlinear_sdc_wf`

    """
    from .resampling import NONSTANDARD_REFERENCES
    from ..fieldmap.base import init_sdc_wf  # Avoid circular dependency (#1066)

    # Filter out standard spaces to a separate dict
    std_spaces = OrderedDict([
        (key, modifiers) for key, modifiers in output_spaces.items()
        if key not in NONSTANDARD_REFERENCES])
    volume_std_spaces = OrderedDict([
        (key, modifiers) for key, modifiers in std_spaces.items()
        if not key.startswith('fs')])

    ref_file = bold_file
    mem_gb = {'filesize': 1, 'resampled': 1, 'largemem': 1}
    bold_tlen = 10
    multiecho = isinstance(bold_file, list)

    if multiecho:
        tes = [layout.get_metadata(echo)['EchoTime'] for echo in bold_file]
        ref_file = dict(zip(tes, bold_file))[min(tes)]

    if os.path.isfile(ref_file):
        bold_tlen, mem_gb = _create_mem_gb(ref_file)

    wf_name = _get_wf_name(ref_file)
    LOGGER.log(25, ('Creating bold processing workflow for "%s" (%.2f GB / %d TRs). '
                    'Memory resampled/largemem=%.2f/%.2f GB.'),
               ref_file, mem_gb['filesize'], bold_tlen, mem_gb['resampled'], mem_gb['largemem'])

    sbref_file = None
    # For doc building purposes
    if not hasattr(layout, 'parse_file_entities'):
        LOGGER.log(25, 'No valid layout: building empty workflow.')
        metadata = {
            'RepetitionTime': 2.0,
            'SliceTiming': [0.0, 0.1, 0.2, 0.3, 0.4, 0.5, 0.6, 0.7, 0.8, 0.9],
            'PhaseEncodingDirection': 'j',
        }
        fmaps = [{
            'suffix': 'phasediff',
            'phasediff': 'sub-03/ses-2/fmap/sub-03_ses-2_run-1_phasediff.nii.gz',
            'magnitude1': 'sub-03/ses-2/fmap/sub-03_ses-2_run-1_magnitude1.nii.gz',
            'magnitude2': 'sub-03/ses-2/fmap/sub-03_ses-2_run-1_magnitude2.nii.gz',
        }]
        run_stc = True
        multiecho = False
    else:
        # Find associated sbref, if possible
        entities = layout.parse_file_entities(ref_file)
        entities['suffix'] = 'sbref'
        files = layout.get(return_type='file', extensions=['nii', 'nii.gz'], **entities)
        refbase = os.path.basename(ref_file)
        if 'sbref' in ignore:
            LOGGER.info("Single-band reference files ignored.")
        elif files and multiecho:
            LOGGER.warning("Single-band reference found, but not supported in "
                           "multi-echo workflows at this time. Ignoring.")
        elif files:
            sbref_file = files[0]
            sbbase = os.path.basename(sbref_file)
            if len(files) > 1:
                LOGGER.warning(
                    "Multiple single-band reference files found for {}; using "
                    "{}".format(refbase, sbbase))
            else:
                LOGGER.log(25, "Using single-band reference file {}".format(sbbase))
        else:
            LOGGER.log(25, "No single-band-reference found for {}".format(refbase))

        metadata = layout.get_metadata(ref_file)

        # Find fieldmaps. Options: (phase1|phase2|phasediff|epi|fieldmap|syn)
        fmaps = []
        if 'fieldmaps' not in ignore:
            fmaps = layout.get_fieldmap(ref_file, return_list=True)
            for fmap in fmaps:
                fmap['metadata'] = layout.get_metadata(fmap[fmap['suffix']])

        # Run SyN if forced or in the absence of fieldmap correction
        if force_syn or (use_syn and not fmaps):
            fmaps.append({'suffix': 'syn'})

        # Short circuits: (True and True and (False or 'TooShort')) == 'TooShort'
        run_stc = ("SliceTiming" in metadata and
                   'slicetiming' not in ignore and
                   (_get_series_len(ref_file) > 4 or "TooShort"))

    # Check if MEEPI for T2* coregistration target
    if t2s_coreg and not multiecho:
        LOGGER.warning("No multiecho BOLD images found for T2* coregistration. "
                       "Using standard EPI-T1 coregistration.")
        t2s_coreg = False

    # By default, force-bbr for t2s_coreg unless user specifies otherwise
    if t2s_coreg and use_bbr is None:
        use_bbr = True

    # Build workflow
    workflow = Workflow(name=wf_name)
    workflow.__desc__ = """

Functional data preprocessing

: For each of the {num_bold} BOLD runs found per subject (across all
tasks and sessions), the following preprocessing was performed.
""".format(num_bold=num_bold)

    workflow.__postdesc__ = """\
All resamplings can be performed with *a single interpolation
step* by composing all the pertinent transformations (i.e. head-motion
transform matrices, susceptibility distortion correction when available,
and co-registrations to anatomical and output spaces).
Gridded (volumetric) resamplings were performed using `antsApplyTransforms` (ANTs),
configured with Lanczos interpolation to minimize the smoothing
effects of other kernels [@lanczos].
Non-gridded (surface) resamplings were performed using `mri_vol2surf`
(FreeSurfer).
"""

    inputnode = pe.Node(niu.IdentityInterface(
        fields=['bold_file', 'subjects_dir', 'subject_id',
                't1_preproc', 't1_brain', 't1_mask', 't1_seg', 't1_tpms',
                't1_aseg', 't1_aparc',
                'anat2std_xfm', 'std2anat_xfm', 'template',
                'joint_anat2std_xfm', 'joint_std2anat_xfm', 'joint_template',
                't1_2_fsnative_forward_transform', 't1_2_fsnative_reverse_transform']),
        name='inputnode')
    inputnode.inputs.bold_file = bold_file
    if sbref_file is not None:
        from niworkflows.interfaces.images import ValidateImage
        val_sbref = pe.Node(ValidateImage(in_file=sbref_file), name='val_sbref')

    outputnode = pe.Node(niu.IdentityInterface(
        fields=['bold_t1', 'bold_t1_ref', 'bold_mask_t1', 'bold_aseg_t1', 'bold_aparc_t1',
                'bold_std', 'bold_std_ref' 'bold_mask_std', 'bold_aseg_std', 'bold_aparc_std',
                'bold_cifti', 'cifti_variant', 'cifti_variant_key', 'confounds', 'surfaces',
                'aroma_noise_ics', 'melodic_mix', 'nonaggr_denoised_file']),
        name='outputnode')

    # BOLD buffer: an identity used as a pointer to either the original BOLD
    # or the STC'ed one for further use.
    boldbuffer = pe.Node(niu.IdentityInterface(fields=['bold_file']), name='boldbuffer')

    summary = pe.Node(
        FunctionalSummary(output_spaces=list(output_spaces.keys()),
                          slice_timing=run_stc,
                          registration='FreeSurfer' if freesurfer else 'FSL',
                          registration_dof=bold2t1w_dof,
                          pe_direction=metadata.get("PhaseEncodingDirection"),
                          tr=metadata.get("RepetitionTime")),
        name='summary', mem_gb=DEFAULT_MEMORY_MIN_GB, run_without_submitting=True)

    # CIfTI output: currently, we only support fsaverage{5,6}
    cifti_spaces = set([s for s in output_spaces.keys() if s in ('fsaverage5', 'fsaverage6')])
    fsaverage_den = output_spaces.get('fsaverage', {}).get('den')
    if fsaverage_den:
        cifti_spaces.add(FSAVERAGE_DENSITY[fsaverage_den])
    cifti_output = cifti_output and cifti_spaces
    func_derivatives_wf = init_func_derivatives_wf(
        bids_root=layout.root,
        cifti_output=cifti_output,
        freesurfer=freesurfer,
        metadata=metadata,
        output_dir=output_dir,
        output_spaces=output_spaces,
        standard_spaces=list(std_spaces.keys()),
        use_aroma=use_aroma,
    )

    workflow.connect([
        (inputnode, func_derivatives_wf, [
            ('template', 'inputnode.template')]),
        (outputnode, func_derivatives_wf, [
            ('bold_t1', 'inputnode.bold_t1'),
            ('bold_t1_ref', 'inputnode.bold_t1_ref'),
            ('bold_aseg_t1', 'inputnode.bold_aseg_t1'),
            ('bold_aparc_t1', 'inputnode.bold_aparc_t1'),
            ('bold_mask_t1', 'inputnode.bold_mask_t1'),
            ('confounds', 'inputnode.confounds'),
            ('surfaces', 'inputnode.surfaces'),
            ('aroma_noise_ics', 'inputnode.aroma_noise_ics'),
            ('melodic_mix', 'inputnode.melodic_mix'),
            ('nonaggr_denoised_file', 'inputnode.nonaggr_denoised_file'),
            ('bold_cifti', 'inputnode.bold_cifti'),
            ('cifti_variant', 'inputnode.cifti_variant'),
            ('cifti_variant_key', 'inputnode.cifti_variant_key')
        ]),
    ])

    # Generate a tentative boldref
    bold_reference_wf = init_bold_reference_wf(omp_nthreads=omp_nthreads)
    if sbref_file is not None:
        workflow.connect([
            (val_sbref, bold_reference_wf, [('out_file', 'inputnode.sbref_file')]),
        ])

    # Top-level BOLD splitter
    bold_split = pe.Node(FSLSplit(dimension='t'), name='bold_split',
                         mem_gb=mem_gb['filesize'] * 3)

    # HMC on the BOLD
    bold_hmc_wf = init_bold_hmc_wf(name='bold_hmc_wf',
                                   mem_gb=mem_gb['filesize'],
                                   omp_nthreads=omp_nthreads)

    # calculate BOLD registration to T1w
    bold_reg_wf = init_bold_reg_wf(name='bold_reg_wf',
                                   freesurfer=freesurfer,
                                   use_bbr=use_bbr,
                                   bold2t1w_dof=bold2t1w_dof,
                                   mem_gb=mem_gb['resampled'],
                                   omp_nthreads=omp_nthreads,
                                   use_compression=False)

    # apply BOLD registration to T1w
    bold_t1_trans_wf = init_bold_t1_trans_wf(name='bold_t1_trans_wf',
                                             freesurfer=freesurfer,
                                             use_fieldwarp=(fmaps is not None or use_syn),
                                             multiecho=multiecho,
                                             mem_gb=mem_gb['resampled'],
                                             omp_nthreads=omp_nthreads,
                                             use_compression=False)

    # get confounds
    bold_confounds_wf = init_bold_confs_wf(
        mem_gb=mem_gb['largemem'],
        metadata=metadata,
        name='bold_confounds_wf')
    bold_confounds_wf.get_node('inputnode').inputs.t1_transform_flags = [False]

    # Apply transforms in 1 shot
    # Only use uncompressed output if AROMA is to be run
    bold_bold_trans_wf = init_bold_preproc_trans_wf(
        mem_gb=mem_gb['resampled'],
        omp_nthreads=omp_nthreads,
        use_compression=not low_mem,
        use_fieldwarp=(fmaps is not None or use_syn),
        name='bold_bold_trans_wf'
    )
    bold_bold_trans_wf.inputs.inputnode.name_source = ref_file

    # SLICE-TIME CORRECTION (or bypass) #############################################
    if run_stc is True:  # bool('TooShort') == True, so check True explicitly
        bold_stc_wf = init_bold_stc_wf(name='bold_stc_wf', metadata=metadata)
        workflow.connect([
            (bold_reference_wf, bold_stc_wf, [
                ('outputnode.skip_vols', 'inputnode.skip_vols')]),
            (bold_stc_wf, boldbuffer, [('outputnode.stc_file', 'bold_file')]),
        ])
        if not multiecho:
            workflow.connect([
                (bold_reference_wf, bold_stc_wf, [
                    ('outputnode.bold_file', 'inputnode.bold_file')])])
        else:  # for meepi, iterate through stc_wf for all workflows
            meepi_echos = boldbuffer.clone(name='meepi_echos')
            meepi_echos.iterables = ('bold_file', bold_file)
            workflow.connect([
                (meepi_echos, bold_stc_wf, [('bold_file', 'inputnode.bold_file')])])
    elif not multiecho:  # STC is too short or False
        # bypass STC from original BOLD to the splitter through boldbuffer
        workflow.connect([
            (bold_reference_wf, boldbuffer, [('outputnode.bold_file', 'bold_file')])])
    else:
        # for meepi, iterate over all meepi echos to boldbuffer
        boldbuffer.iterables = ('bold_file', bold_file)

    # SDC (SUSCEPTIBILITY DISTORTION CORRECTION) or bypass ##########################
    bold_sdc_wf = init_sdc_wf(
        fmaps, metadata, omp_nthreads=omp_nthreads,
        debug=debug, fmap_demean=fmap_demean, fmap_bspline=fmap_bspline)
    bold_sdc_wf.inputs.inputnode.template = 'MNI152NLin2009cAsym' \
        if 'MNI152NLin2009cAsym' in volume_std_spaces else next(iter(volume_std_spaces))

    if not fmaps:
        LOGGER.warning('SDC: no fieldmaps found or they were ignored (%s).',
                       ref_file)
    elif fmaps[0]['suffix'] == 'syn':
        LOGGER.warning(
            'SDC: no fieldmaps found or they were ignored. '
            'Using EXPERIMENTAL "fieldmap-less SyN" correction '
            'for dataset %s.', ref_file)
    else:
        LOGGER.log(25, 'SDC: fieldmap estimation of type "%s" intended for %s found.',
                   fmaps[0]['suffix'], ref_file)

    # MULTI-ECHO EPI DATA #############################################
    if multiecho:
        from .util import init_skullstrip_bold_wf
        skullstrip_bold_wf = init_skullstrip_bold_wf(name='skullstrip_bold_wf')

        inputnode.inputs.bold_file = ref_file  # Replace reference w first echo

        join_echos = pe.JoinNode(niu.IdentityInterface(fields=['bold_files']),
                                 joinsource=('meepi_echos' if run_stc is True else 'boldbuffer'),
                                 joinfield=['bold_files'],
                                 name='join_echos')

        # create optimal combination, adaptive T2* map
        bold_t2s_wf = init_bold_t2s_wf(echo_times=tes,
                                       mem_gb=mem_gb['resampled'],
                                       omp_nthreads=omp_nthreads,
                                       t2s_coreg=t2s_coreg,
                                       name='bold_t2smap_wf')

        workflow.connect([
            (skullstrip_bold_wf, join_echos, [
                ('outputnode.skull_stripped_file', 'bold_files')]),
            (join_echos, bold_t2s_wf, [
                ('bold_files', 'inputnode.bold_file')]),
        ])

    # MAIN WORKFLOW STRUCTURE #######################################################
    workflow.connect([
        # Generate early reference
        (inputnode, bold_reference_wf, [('bold_file', 'inputnode.bold_file')]),
        # BOLD buffer has slice-time corrected if it was run, original otherwise
        (boldbuffer, bold_split, [('bold_file', 'in_file')]),
        # HMC
        (bold_reference_wf, bold_hmc_wf, [
            ('outputnode.raw_ref_image', 'inputnode.raw_ref_image'),
            ('outputnode.bold_file', 'inputnode.bold_file')]),
        # EPI-T1 registration workflow
        (inputnode, bold_reg_wf, [
            ('t1_brain', 'inputnode.t1_brain'),
            ('t1_seg', 'inputnode.t1_seg'),
            # Undefined if --no-freesurfer, but this is safe
            ('subjects_dir', 'inputnode.subjects_dir'),
            ('subject_id', 'inputnode.subject_id'),
            ('t1_2_fsnative_reverse_transform', 'inputnode.t1_2_fsnative_reverse_transform')]),
        (inputnode, bold_t1_trans_wf, [
            ('bold_file', 'inputnode.name_source'),
            ('t1_brain', 'inputnode.t1_brain'),
            ('t1_mask', 'inputnode.t1_mask'),
            ('t1_aseg', 'inputnode.t1_aseg'),
            ('t1_aparc', 'inputnode.t1_aparc')]),
        # unused if multiecho, but this is safe
        (bold_hmc_wf, bold_t1_trans_wf, [('outputnode.xforms', 'inputnode.hmc_xforms')]),
        (bold_reg_wf, bold_t1_trans_wf, [
            ('outputnode.itk_bold_to_t1', 'inputnode.itk_bold_to_t1')]),
        (bold_t1_trans_wf, outputnode, [('outputnode.bold_t1', 'bold_t1'),
                                        ('outputnode.bold_t1_ref', 'bold_t1_ref'),
                                        ('outputnode.bold_aseg_t1', 'bold_aseg_t1'),
                                        ('outputnode.bold_aparc_t1', 'bold_aparc_t1')]),
        (bold_reg_wf, summary, [('outputnode.fallback', 'fallback')]),
        # SDC (or pass-through workflow)
        (inputnode, bold_sdc_wf, [
            ('joint_template', 'inputnode.templates'),
            ('joint_std2anat_xfm', 'inputnode.std2anat_xfm')]),
        (inputnode, bold_sdc_wf, [('t1_brain', 'inputnode.t1_brain')]),
        (bold_reference_wf, bold_sdc_wf, [
            ('outputnode.ref_image', 'inputnode.bold_ref'),
            ('outputnode.ref_image_brain', 'inputnode.bold_ref_brain'),
            ('outputnode.bold_mask', 'inputnode.bold_mask')]),
        # For t2s_coreg, replace EPI-to-T1w registration inputs
        (bold_sdc_wf if not t2s_coreg else bold_t2s_wf, bold_reg_wf, [
            ('outputnode.bold_ref_brain', 'inputnode.ref_bold_brain')]),
        (bold_sdc_wf if not t2s_coreg else bold_t2s_wf, bold_t1_trans_wf, [
            ('outputnode.bold_ref_brain', 'inputnode.ref_bold_brain'),
            ('outputnode.bold_mask', 'inputnode.ref_bold_mask')]),
        (bold_sdc_wf, bold_t1_trans_wf, [
            ('outputnode.out_warp', 'inputnode.fieldwarp')]),
        (bold_sdc_wf, bold_bold_trans_wf, [
            ('outputnode.out_warp', 'inputnode.fieldwarp'),
            ('outputnode.bold_mask', 'inputnode.bold_mask')]),
        (bold_sdc_wf, summary, [('outputnode.method', 'distortion_correction')]),
        # Connect bold_confounds_wf
        (inputnode, bold_confounds_wf, [('t1_tpms', 'inputnode.t1_tpms'),
                                        ('t1_mask', 'inputnode.t1_mask')]),
        (bold_hmc_wf, bold_confounds_wf, [
            ('outputnode.movpar_file', 'inputnode.movpar_file')]),
        (bold_reg_wf, bold_confounds_wf, [
            ('outputnode.itk_t1_to_bold', 'inputnode.t1_bold_xform')]),
        (bold_reference_wf, bold_confounds_wf, [
            ('outputnode.skip_vols', 'inputnode.skip_vols')]),
        (bold_confounds_wf, outputnode, [
            ('outputnode.confounds_file', 'confounds'),
        ]),
        # Connect bold_bold_trans_wf
        (bold_split, bold_bold_trans_wf, [
            ('out_files', 'inputnode.bold_file')]),
        (bold_hmc_wf, bold_bold_trans_wf, [
            ('outputnode.xforms', 'inputnode.hmc_xforms')]),
        # Summary
        (outputnode, summary, [('confounds', 'confounds_file')]),
    ])

    # for standard EPI data, pass along correct file
    if not multiecho:
        workflow.connect([
            (inputnode, func_derivatives_wf, [
                ('bold_file', 'inputnode.source_file')]),
            (bold_bold_trans_wf, bold_confounds_wf, [
                ('outputnode.bold', 'inputnode.bold'),
                ('outputnode.bold_mask', 'inputnode.bold_mask')]),
            (bold_split, bold_t1_trans_wf, [
                ('out_files', 'inputnode.bold_split')]),
        ])
    else:  # for meepi, create and use optimal combination
        workflow.connect([
            # update name source for optimal combination
            (inputnode, func_derivatives_wf, [
                (('bold_file', combine_meepi_source), 'inputnode.source_file')]),
            (bold_bold_trans_wf, skullstrip_bold_wf, [
                ('outputnode.bold', 'inputnode.in_file')]),
            (bold_t2s_wf, bold_confounds_wf, [
                ('outputnode.bold', 'inputnode.bold'),
                ('outputnode.bold_mask', 'inputnode.bold_mask')]),
            (bold_t2s_wf, bold_t1_trans_wf, [
                ('outputnode.bold', 'inputnode.bold_split')]),
        ])

    if fmaps:
        from ..fieldmap.unwarp import init_fmap_unwarp_report_wf
        # Report on BOLD correction
        fmap_unwarp_report_wf = init_fmap_unwarp_report_wf()
        workflow.connect([
            (inputnode, fmap_unwarp_report_wf, [
                ('t1_seg', 'inputnode.in_seg')]),
            (bold_reference_wf, fmap_unwarp_report_wf, [
                ('outputnode.ref_image', 'inputnode.in_pre')]),
            (bold_reg_wf, fmap_unwarp_report_wf, [
                ('outputnode.itk_t1_to_bold', 'inputnode.in_xfm')]),
            (bold_sdc_wf, fmap_unwarp_report_wf, [
                ('outputnode.bold_ref', 'inputnode.in_post')]),
        ])

        if force_syn and fmaps[0]['suffix'] != 'syn':
            syn_unwarp_report_wf = init_fmap_unwarp_report_wf(
                name='syn_unwarp_report_wf', forcedsyn=True)
            workflow.connect([
                (inputnode, syn_unwarp_report_wf, [
                    ('t1_seg', 'inputnode.in_seg')]),
                (bold_reference_wf, syn_unwarp_report_wf, [
                    ('outputnode.ref_image', 'inputnode.in_pre')]),
                (bold_reg_wf, syn_unwarp_report_wf, [
                    ('outputnode.itk_t1_to_bold', 'inputnode.in_xfm')]),
                (bold_sdc_wf, syn_unwarp_report_wf, [
                    ('outputnode.syn_bold_ref', 'inputnode.in_post')]),
            ])

    # Map final BOLD mask into T1w space (if required)
    if 'T1w' in output_spaces or 'anat' in output_spaces:
        from niworkflows.interfaces.fixes import (
            FixHeaderApplyTransforms as ApplyTransforms
        )

        boldmask_to_t1w = pe.Node(
            ApplyTransforms(interpolation='MultiLabel', float=True),
            name='boldmask_to_t1w', mem_gb=0.1
        )
        workflow.connect([
            (bold_reg_wf, boldmask_to_t1w, [
                ('outputnode.itk_bold_to_t1', 'transforms')]),
            (bold_t1_trans_wf, boldmask_to_t1w, [
                ('outputnode.bold_mask_t1', 'reference_image')]),
            (bold_bold_trans_wf if not multiecho else bold_t2s_wf, boldmask_to_t1w, [
                ('outputnode.bold_mask', 'input_image')]),
            (boldmask_to_t1w, outputnode, [
                ('output_image', 'bold_mask_t1')]),
        ])

    if volume_std_spaces:
        # Apply transforms in 1 shot
        # Only use uncompressed output if AROMA is to be run
        bold_std_trans_wf = init_bold_std_trans_wf(
            standard_spaces=std_spaces,
            mem_gb=mem_gb['resampled'],
            omp_nthreads=omp_nthreads,
            use_compression=not low_mem,
            use_fieldwarp=fmaps is not None,
            name='bold_std_trans_wf'
        )
        workflow.connect([
            (inputnode, bold_std_trans_wf, [
                ('joint_template', 'inputnode.templates'),
                ('joint_anat2std_xfm', 'inputnode.anat2std_xfm'),
                ('bold_file', 'inputnode.name_source'),
                ('t1_aseg', 'inputnode.bold_aseg'),
                ('t1_aparc', 'inputnode.bold_aparc')]),
            (bold_hmc_wf, bold_std_trans_wf, [
                ('outputnode.xforms', 'inputnode.hmc_xforms')]),
            (bold_reg_wf, bold_std_trans_wf, [
                ('outputnode.itk_bold_to_t1', 'inputnode.itk_bold_to_t1')]),
            (bold_bold_trans_wf if not multiecho else bold_t2s_wf, bold_std_trans_wf, [
                ('outputnode.bold_mask', 'inputnode.bold_mask')]),
            (bold_sdc_wf, bold_std_trans_wf, [
                ('outputnode.out_warp', 'inputnode.fieldwarp')]),
            (bold_std_trans_wf, outputnode, [('outputnode.bold_std', 'bold_std'),
                                             ('outputnode.bold_std_ref', 'bold_std_ref'),
                                             ('outputnode.bold_mask_std', 'bold_mask_std')]),
        ])

        if freesurfer:
            workflow.connect([
                (bold_std_trans_wf, func_derivatives_wf, [
                    ('poutputnode.bold_aseg_std', 'inputnode.bold_aseg_std'),
                    ('poutputnode.bold_aparc_std', 'inputnode.bold_aparc_std'),
                ]),
                (bold_std_trans_wf, outputnode, [
                    ('outputnode.bold_aseg_std', 'bold_aseg_std'),
                    ('outputnode.bold_aparc_std', 'bold_aparc_std')]),
            ])

        if 'MNI152NLin2009cAsym' in std_spaces:
            carpetplot_wf = init_carpetplot_wf(
                standard_spaces=std_spaces,
                mem_gb=mem_gb['resampled'],
                metadata=metadata,
                name='carpetplot_wf')
            workflow.connect([
                (inputnode, carpetplot_wf, [
                    ('joint_std2anat_xfm', 'inputnode.std2anat_xfm')]),
                (bold_bold_trans_wf if not multiecho else bold_t2s_wf, carpetplot_wf, [
                    ('outputnode.bold', 'inputnode.bold'),
                    ('outputnode.bold_mask', 'inputnode.bold_mask')]),
                (bold_reg_wf, carpetplot_wf, [
                    ('outputnode.itk_t1_to_bold', 'inputnode.t1_bold_xform')]),
                (bold_confounds_wf, carpetplot_wf, [
                    ('outputnode.confounds_file', 'inputnode.confounds_file')]),
            ])

        if not multiecho:
            workflow.connect([
                (bold_split, bold_std_trans_wf, [
                    ('out_files', 'inputnode.bold_split')])
            ])
        else:
            split_opt_comb = bold_split.clone(name='split_opt_comb')
            workflow.connect([
                (bold_t2s_wf, split_opt_comb, [
                    ('outputnode.bold', 'in_file')]),
                (split_opt_comb, bold_std_trans_wf, [
                    ('out_files', 'inputnode.bold_split')
                ])
            ])

        # Artifacts resampled in MNI space can only be sinked if they
        # were actually generated. See #1348.
        # Uses the parameterized outputnode to generate all outputs
        workflow.connect([
            (bold_std_trans_wf, func_derivatives_wf, [
                ('poutputnode.bold_std_ref', 'inputnode.bold_std_ref'),
                ('poutputnode.bold_std', 'inputnode.bold_std'),
                ('poutputnode.bold_mask_std', 'inputnode.bold_mask_std'),
            ]),
        ])

        if use_aroma and 'MNI152NLin6Asym' in std_spaces:  # ICA-AROMA workflow
            from .confounds import init_ica_aroma_wf

            ica_aroma_wf = init_ica_aroma_wf(
                metadata=metadata,
                mem_gb=mem_gb['resampled'],
                omp_nthreads=omp_nthreads,
                use_fieldwarp=fmaps is not None,
                err_on_aroma_warn=err_on_aroma_warn,
                aroma_melodic_dim=aroma_melodic_dim,
                name='ica_aroma_wf')

            join = pe.Node(niu.Function(output_names=["out_file"],
                                        function=_to_join),
                           name='aroma_confounds')

            workflow.disconnect([
                (bold_confounds_wf, outputnode, [
                    ('outputnode.confounds_file', 'confounds'),
                ]),
            ])
            workflow.connect([
                (bold_std_trans_wf, ica_aroma_wf, [
                    ('outputnode.bold_std', 'inputnode.bold_std'),
                    ('outputnode.bold_mask_std', 'inputnode.bold_mask_std'),
                    ('outputnode.templates', 'inputnode.templates')]),
                (inputnode, ica_aroma_wf, [
                    ('bold_file', 'inputnode.name_source')]),
                (bold_hmc_wf, ica_aroma_wf, [
                    ('outputnode.movpar_file', 'inputnode.movpar_file')]),
                (bold_reference_wf, ica_aroma_wf, [
                    ('outputnode.skip_vols', 'inputnode.skip_vols')]),
                (bold_confounds_wf, join, [
                    ('outputnode.confounds_file', 'in_file')]),
                (ica_aroma_wf, join,
                    [('outputnode.aroma_confounds', 'join_file')]),
                (ica_aroma_wf, outputnode,
                    [('outputnode.aroma_noise_ics', 'aroma_noise_ics'),
                     ('outputnode.melodic_mix', 'melodic_mix'),
                     ('outputnode.nonaggr_denoised_file', 'nonaggr_denoised_file')]),
                (join, outputnode, [('out_file', 'confounds')]),
            ])

    # SURFACES ##################################################################################
    surface_spaces = [space for space in output_spaces.keys() if space.startswith('fs')]
    if freesurfer and surface_spaces:
        LOGGER.log(25, 'Creating BOLD surface-sampling workflow.')
        bold_surf_wf = init_bold_surf_wf(mem_gb=mem_gb['resampled'],
                                         output_spaces=surface_spaces,
                                         medial_surface_nan=medial_surface_nan,
                                         name='bold_surf_wf')
        workflow.connect([
            (inputnode, bold_surf_wf, [
                ('t1_preproc', 'inputnode.t1_preproc'),
                ('subjects_dir', 'inputnode.subjects_dir'),
                ('subject_id', 'inputnode.subject_id'),
                ('t1_2_fsnative_forward_transform', 'inputnode.t1_2_fsnative_forward_transform')]),
            (bold_t1_trans_wf, bold_surf_wf, [('outputnode.bold_t1', 'inputnode.source_file')]),
            (bold_surf_wf, outputnode, [('outputnode.surfaces', 'surfaces')]),
        ])

        if cifti_output:
            from niworkflows.interfaces.utility import KeySelect
            bold_surf_wf.__desc__ += """\
*Grayordinates* files [@hcppipelines], which combine surface-sampled
data and volume-sampled data, were also generated.
"""
            select_std = pe.Node(KeySelect(fields=['bold_std']),
                                 name='select_std', run_without_submitting=True)
            select_std.inputs.key = 'MNI152NLin2009cAsym'

            gen_cifti = pe.MapNode(GenerateCifti(), iterfield=["surface_target", "gifti_files"],
                                   name="gen_cifti")
            gen_cifti.inputs.TR = metadata.get("RepetitionTime")
            gen_cifti.inputs.surface_target = list(cifti_spaces)

            workflow.connect([
                (bold_std_trans_wf, select_std, [
                    ('outputnode.templates', 'keys'),
                    ('outputnode.bold_std', 'bold_std')]),
                (bold_surf_wf, gen_cifti, [
                    ('outputnode.surfaces', 'gifti_files')]),
                (inputnode, gen_cifti, [('subjects_dir', 'subjects_dir')]),
                (select_std, gen_cifti, [('bold_std', 'bold_file')]),
                (gen_cifti, outputnode, [('out_file', 'bold_cifti'),
                                         ('variant', 'cifti_variant'),
                                         ('variant_key', 'cifti_variant_key')]),
            ])

    # REPORTING ############################################################
    ds_report_summary = pe.Node(
        DerivativesDataSink(desc='summary', keep_dtype=True),
        name='ds_report_summary', run_without_submitting=True,
        mem_gb=DEFAULT_MEMORY_MIN_GB)

    ds_report_validation = pe.Node(
        DerivativesDataSink(base_directory=reportlets_dir,
                            desc='validation', keep_dtype=True),
        name='ds_report_validation', run_without_submitting=True,
        mem_gb=DEFAULT_MEMORY_MIN_GB)

    workflow.connect([
        (summary, ds_report_summary, [('out_report', 'in_file')]),
        (bold_reference_wf, ds_report_validation, [
            ('outputnode.validation_report', 'in_file')]),
    ])

    # Fill-in datasinks of reportlets seen so far
    for node in workflow.list_node_names():
        if node.split('.')[-1].startswith('ds_report'):
            workflow.get_node(node).inputs.base_directory = reportlets_dir
            workflow.get_node(node).inputs.source_file = ref_file

    return workflow


<<<<<<< HEAD
=======
def init_func_derivatives_wf(bids_root, cifti_output, freesurfer,
                             metadata, output_dir, output_spaces,
                             template, use_aroma,
                             name='func_derivatives_wf'):
    """
    Set up a battery of datasinks to store derivatives in the right location
    """
    from smriprep.workflows.outputs import _bids_relative
    workflow = Workflow(name=name)

    inputnode = pe.Node(
        niu.IdentityInterface(
            fields=['source_file',
                    'bold_t1', 'bold_t1_ref', 'bold_mask_t1',
                    'bold_mni', 'bold_mni_ref', 'bold_mask_mni',
                    'bold_aseg_t1', 'bold_aparc_t1', 'bold_aseg_mni',
                    'bold_aparc_mni', 'cifti_variant_key',
                    'confounds', 'surfaces', 'aroma_noise_ics', 'melodic_mix',
                    'nonaggr_denoised_file', 'bold_cifti', 'cifti_variant']),
        name='inputnode')

    raw_sources = pe.Node(niu.Function(function=_bids_relative), name='raw_sources')
    raw_sources.inputs.bids_root = bids_root

    ds_confounds = pe.Node(DerivativesDataSink(
        base_directory=output_dir, desc='confounds', suffix='regressors'),
        name="ds_confounds", run_without_submitting=True,
        mem_gb=DEFAULT_MEMORY_MIN_GB)
    workflow.connect([
        (inputnode, raw_sources, [('source_file', 'in_files')]),
        (inputnode, ds_confounds, [('source_file', 'source_file'),
                                   ('confounds', 'in_file')]),
    ])

    # Resample to T1w space
    if 'T1w' in output_spaces:
        ds_bold_t1 = pe.Node(
            DerivativesDataSink(base_directory=output_dir, space='T1w', desc='preproc',
                                keep_dtype=True, compress=True, SkullStripped=False,
                                RepetitionTime=metadata.get('RepetitionTime')),
            name='ds_bold_t1', run_without_submitting=True,
            mem_gb=DEFAULT_MEMORY_MIN_GB)
        ds_bold_t1_ref = pe.Node(
            DerivativesDataSink(base_directory=output_dir, space='T1w', suffix='boldref',
                                compress=True),
            name='ds_bold_t1_ref', run_without_submitting=True,
            mem_gb=DEFAULT_MEMORY_MIN_GB)

        ds_bold_mask_t1 = pe.Node(
            DerivativesDataSink(base_directory=output_dir, space='T1w', desc='brain',
                                suffix='mask', compress=True),
            name='ds_bold_mask_t1', run_without_submitting=True,
            mem_gb=DEFAULT_MEMORY_MIN_GB)
        workflow.connect([
            (inputnode, ds_bold_t1, [('source_file', 'source_file'),
                                     ('bold_t1', 'in_file')]),
            (inputnode, ds_bold_t1_ref, [('source_file', 'source_file'),
                                         ('bold_t1_ref', 'in_file')]),
            (inputnode, ds_bold_mask_t1, [('source_file', 'source_file'),
                                          ('bold_mask_t1', 'in_file')]),
            (raw_sources, ds_bold_mask_t1, [('out', 'RawSources')]),
        ])
        if freesurfer:
            ds_bold_aseg_t1 = pe.Node(DerivativesDataSink(
                base_directory=output_dir, space='T1w', desc='aseg', suffix='dseg',
                compress=True),
                name='ds_bold_aseg_t1', run_without_submitting=True,
                mem_gb=DEFAULT_MEMORY_MIN_GB)
            ds_bold_aparc_t1 = pe.Node(DerivativesDataSink(
                base_directory=output_dir, space='T1w', desc='aparcaseg', suffix='dseg',
                compress=True),
                name='ds_bold_aparc_t1', run_without_submitting=True,
                mem_gb=DEFAULT_MEMORY_MIN_GB)
            workflow.connect([
                (inputnode, ds_bold_aseg_t1, [('source_file', 'source_file'),
                                              ('bold_aseg_t1', 'in_file')]),
                (inputnode, ds_bold_aparc_t1, [('source_file', 'source_file'),
                                               ('bold_aparc_t1', 'in_file')]),
            ])

    # Resample to template (default: MNI)
    if 'template' in output_spaces:
        ds_bold_mni = pe.Node(
            DerivativesDataSink(base_directory=output_dir, space=template, desc='preproc',
                                keep_dtype=True, compress=True, SkullStripped=False,
                                RepetitionTime=metadata.get('RepetitionTime')),
            name='ds_bold_mni', run_without_submitting=True,
            mem_gb=DEFAULT_MEMORY_MIN_GB)
        ds_bold_mni_ref = pe.Node(
            DerivativesDataSink(base_directory=output_dir, space=template, suffix='boldref',
                                compress=True),
            name='ds_bold_mni_ref', run_without_submitting=True,
            mem_gb=DEFAULT_MEMORY_MIN_GB)

        ds_bold_mask_mni = pe.Node(
            DerivativesDataSink(base_directory=output_dir, space=template, desc='brain',
                                suffix='mask', compress=True),
            name='ds_bold_mask_mni', run_without_submitting=True,
            mem_gb=DEFAULT_MEMORY_MIN_GB)
        workflow.connect([
            (inputnode, ds_bold_mni, [('source_file', 'source_file'),
                                      ('bold_mni', 'in_file')]),
            (inputnode, ds_bold_mni_ref, [('source_file', 'source_file'),
                                          ('bold_mni_ref', 'in_file')]),
            (inputnode, ds_bold_mask_mni, [('source_file', 'source_file'),
                                           ('bold_mask_mni', 'in_file')]),
            (raw_sources, ds_bold_mask_mni, [('out', 'RawSources')]),
        ])

        if freesurfer:
            ds_bold_aseg_mni = pe.Node(DerivativesDataSink(
                base_directory=output_dir, space=template, desc='aseg', suffix='dseg',
                compress=True),
                name='ds_bold_aseg_mni', run_without_submitting=True,
                mem_gb=DEFAULT_MEMORY_MIN_GB)
            ds_bold_aparc_mni = pe.Node(DerivativesDataSink(
                base_directory=output_dir, space=template, desc='aparcaseg', suffix='dseg',
                compress=True),
                name='ds_bold_aparc_mni', run_without_submitting=True,
                mem_gb=DEFAULT_MEMORY_MIN_GB)
            workflow.connect([
                (inputnode, ds_bold_aseg_mni, [('source_file', 'source_file'),
                                               ('bold_aseg_mni', 'in_file')]),
                (inputnode, ds_bold_aparc_mni, [('source_file', 'source_file'),
                                                ('bold_aparc_mni', 'in_file')]),
            ])

    # fsaverage space
    if freesurfer and any(space.startswith('fs') for space in output_spaces):
        name_surfs = pe.MapNode(GiftiNameSource(
            pattern=r'(?P<LR>[lr])h.(?P<space>\w+).gii', template='space-{space}_hemi-{LR}.func'),
            iterfield='in_file', name='name_surfs', mem_gb=DEFAULT_MEMORY_MIN_GB,
            run_without_submitting=True)
        ds_bold_surfs = pe.MapNode(DerivativesDataSink(base_directory=output_dir),
                                   iterfield=['in_file', 'suffix'], name='ds_bold_surfs',
                                   run_without_submitting=True,
                                   mem_gb=DEFAULT_MEMORY_MIN_GB)

        workflow.connect([
            (inputnode, name_surfs, [('surfaces', 'in_file')]),
            (inputnode, ds_bold_surfs, [('source_file', 'source_file'),
                                        ('surfaces', 'in_file')]),
            (name_surfs, ds_bold_surfs, [('out_name', 'suffix')]),
        ])

        # CIFTI output
        if cifti_output and 'template' in output_spaces:
            name_cifti = pe.MapNode(
                CiftiNameSource(), iterfield=['variant'], name='name_cifti',
                mem_gb=DEFAULT_MEMORY_MIN_GB, run_without_submitting=True)
            cifti_bolds = pe.MapNode(
                DerivativesDataSink(base_directory=output_dir, compress=False),
                iterfield=['in_file', 'suffix'], name='cifti_bolds',
                run_without_submitting=True, mem_gb=DEFAULT_MEMORY_MIN_GB)
            cifti_key = pe.MapNode(DerivativesDataSink(
                base_directory=output_dir), iterfield=['in_file', 'suffix'],
                name='cifti_key', run_without_submitting=True,
                mem_gb=DEFAULT_MEMORY_MIN_GB)
            workflow.connect([
                (inputnode, name_cifti, [('cifti_variant', 'variant')]),
                (inputnode, cifti_bolds, [('bold_cifti', 'in_file'),
                                          ('source_file', 'source_file')]),
                (name_cifti, cifti_bolds, [('out_name', 'suffix')]),
                (name_cifti, cifti_key, [('out_name', 'suffix')]),
                (inputnode, cifti_key, [('source_file', 'source_file'),
                                        ('cifti_variant_key', 'in_file')]),
            ])

    if use_aroma:
        ds_aroma_noise_ics = pe.Node(DerivativesDataSink(
            base_directory=output_dir, suffix='AROMAnoiseICs'),
            name="ds_aroma_noise_ics", run_without_submitting=True,
            mem_gb=DEFAULT_MEMORY_MIN_GB)
        ds_melodic_mix = pe.Node(DerivativesDataSink(
            base_directory=output_dir, desc='MELODIC', suffix='mixing'),
            name="ds_melodic_mix", run_without_submitting=True,
            mem_gb=DEFAULT_MEMORY_MIN_GB)
        ds_aroma_mni = pe.Node(
            DerivativesDataSink(base_directory=output_dir, space=template,
                                desc='smoothAROMAnonaggr', keep_dtype=True,
                                compress=True),
            name='ds_aroma_mni', run_without_submitting=True,
            mem_gb=DEFAULT_MEMORY_MIN_GB)

        workflow.connect([
            (inputnode, ds_aroma_noise_ics, [('source_file', 'source_file'),
                                             ('aroma_noise_ics', 'in_file')]),
            (inputnode, ds_melodic_mix, [('source_file', 'source_file'),
                                         ('melodic_mix', 'in_file')]),
            (inputnode, ds_aroma_mni, [('source_file', 'source_file'),
                                       ('nonaggr_denoised_file', 'in_file')]),
        ])

    return workflow


>>>>>>> eef07cd1
def _get_series_len(bold_fname):
    from niworkflows.interfaces.registration import _get_vols_to_discard
    img = nb.load(bold_fname)
    if len(img.shape) < 4:
        return 1

    skip_vols = _get_vols_to_discard(img)

    return img.shape[3] - skip_vols


def _create_mem_gb(bold_fname):
    bold_size_gb = os.path.getsize(bold_fname) / (1024**3)
    bold_tlen = nb.load(bold_fname).shape[-1]
    mem_gb = {
        'filesize': bold_size_gb,
        'resampled': bold_size_gb * 4,
        'largemem': bold_size_gb * (max(bold_tlen / 100, 1.0) + 4),
    }

    return bold_tlen, mem_gb


def _get_wf_name(bold_fname):
    """
    Derives the workflow name for supplied BOLD file.

    >>> _get_wf_name('/completely/made/up/path/sub-01_task-nback_bold.nii.gz')
    'func_preproc_task_nback_wf'
    >>> _get_wf_name('/completely/made/up/path/sub-01_task-nback_run-01_echo-1_bold.nii.gz')
    'func_preproc_task_nback_run_01_echo_1_wf'
    """
    from nipype.utils.filemanip import split_filename
    fname = split_filename(bold_fname)[1]
    fname_nosub = '_'.join(fname.split("_")[1:])
    # if 'echo' in fname_nosub:
    #     fname_nosub = '_'.join(fname_nosub.split("_echo-")[:1]) + "_bold"
    name = "func_preproc_" + fname_nosub.replace(
        ".", "_").replace(" ", "").replace("-", "_").replace("_bold", "_wf")

    return name


def _to_join(in_file, join_file):
    """
    Joins two tsv files if the join_file is not None
    """
    from niworkflows.interfaces.utils import JoinTSVColumns
    if join_file is None:
        return in_file
    else:
        res = JoinTSVColumns(in_file=in_file, join_file=join_file).run()
        return res.outputs.out_file<|MERGE_RESOLUTION|>--- conflicted
+++ resolved
@@ -50,6 +50,7 @@
     '41k': 'fsaverage6',
     '164k': 'fsaverage7',
 }
+
 
 def init_func_preproc_wf(
     aroma_melodic_dim,
@@ -910,205 +911,6 @@
     return workflow
 
 
-<<<<<<< HEAD
-=======
-def init_func_derivatives_wf(bids_root, cifti_output, freesurfer,
-                             metadata, output_dir, output_spaces,
-                             template, use_aroma,
-                             name='func_derivatives_wf'):
-    """
-    Set up a battery of datasinks to store derivatives in the right location
-    """
-    from smriprep.workflows.outputs import _bids_relative
-    workflow = Workflow(name=name)
-
-    inputnode = pe.Node(
-        niu.IdentityInterface(
-            fields=['source_file',
-                    'bold_t1', 'bold_t1_ref', 'bold_mask_t1',
-                    'bold_mni', 'bold_mni_ref', 'bold_mask_mni',
-                    'bold_aseg_t1', 'bold_aparc_t1', 'bold_aseg_mni',
-                    'bold_aparc_mni', 'cifti_variant_key',
-                    'confounds', 'surfaces', 'aroma_noise_ics', 'melodic_mix',
-                    'nonaggr_denoised_file', 'bold_cifti', 'cifti_variant']),
-        name='inputnode')
-
-    raw_sources = pe.Node(niu.Function(function=_bids_relative), name='raw_sources')
-    raw_sources.inputs.bids_root = bids_root
-
-    ds_confounds = pe.Node(DerivativesDataSink(
-        base_directory=output_dir, desc='confounds', suffix='regressors'),
-        name="ds_confounds", run_without_submitting=True,
-        mem_gb=DEFAULT_MEMORY_MIN_GB)
-    workflow.connect([
-        (inputnode, raw_sources, [('source_file', 'in_files')]),
-        (inputnode, ds_confounds, [('source_file', 'source_file'),
-                                   ('confounds', 'in_file')]),
-    ])
-
-    # Resample to T1w space
-    if 'T1w' in output_spaces:
-        ds_bold_t1 = pe.Node(
-            DerivativesDataSink(base_directory=output_dir, space='T1w', desc='preproc',
-                                keep_dtype=True, compress=True, SkullStripped=False,
-                                RepetitionTime=metadata.get('RepetitionTime')),
-            name='ds_bold_t1', run_without_submitting=True,
-            mem_gb=DEFAULT_MEMORY_MIN_GB)
-        ds_bold_t1_ref = pe.Node(
-            DerivativesDataSink(base_directory=output_dir, space='T1w', suffix='boldref',
-                                compress=True),
-            name='ds_bold_t1_ref', run_without_submitting=True,
-            mem_gb=DEFAULT_MEMORY_MIN_GB)
-
-        ds_bold_mask_t1 = pe.Node(
-            DerivativesDataSink(base_directory=output_dir, space='T1w', desc='brain',
-                                suffix='mask', compress=True),
-            name='ds_bold_mask_t1', run_without_submitting=True,
-            mem_gb=DEFAULT_MEMORY_MIN_GB)
-        workflow.connect([
-            (inputnode, ds_bold_t1, [('source_file', 'source_file'),
-                                     ('bold_t1', 'in_file')]),
-            (inputnode, ds_bold_t1_ref, [('source_file', 'source_file'),
-                                         ('bold_t1_ref', 'in_file')]),
-            (inputnode, ds_bold_mask_t1, [('source_file', 'source_file'),
-                                          ('bold_mask_t1', 'in_file')]),
-            (raw_sources, ds_bold_mask_t1, [('out', 'RawSources')]),
-        ])
-        if freesurfer:
-            ds_bold_aseg_t1 = pe.Node(DerivativesDataSink(
-                base_directory=output_dir, space='T1w', desc='aseg', suffix='dseg',
-                compress=True),
-                name='ds_bold_aseg_t1', run_without_submitting=True,
-                mem_gb=DEFAULT_MEMORY_MIN_GB)
-            ds_bold_aparc_t1 = pe.Node(DerivativesDataSink(
-                base_directory=output_dir, space='T1w', desc='aparcaseg', suffix='dseg',
-                compress=True),
-                name='ds_bold_aparc_t1', run_without_submitting=True,
-                mem_gb=DEFAULT_MEMORY_MIN_GB)
-            workflow.connect([
-                (inputnode, ds_bold_aseg_t1, [('source_file', 'source_file'),
-                                              ('bold_aseg_t1', 'in_file')]),
-                (inputnode, ds_bold_aparc_t1, [('source_file', 'source_file'),
-                                               ('bold_aparc_t1', 'in_file')]),
-            ])
-
-    # Resample to template (default: MNI)
-    if 'template' in output_spaces:
-        ds_bold_mni = pe.Node(
-            DerivativesDataSink(base_directory=output_dir, space=template, desc='preproc',
-                                keep_dtype=True, compress=True, SkullStripped=False,
-                                RepetitionTime=metadata.get('RepetitionTime')),
-            name='ds_bold_mni', run_without_submitting=True,
-            mem_gb=DEFAULT_MEMORY_MIN_GB)
-        ds_bold_mni_ref = pe.Node(
-            DerivativesDataSink(base_directory=output_dir, space=template, suffix='boldref',
-                                compress=True),
-            name='ds_bold_mni_ref', run_without_submitting=True,
-            mem_gb=DEFAULT_MEMORY_MIN_GB)
-
-        ds_bold_mask_mni = pe.Node(
-            DerivativesDataSink(base_directory=output_dir, space=template, desc='brain',
-                                suffix='mask', compress=True),
-            name='ds_bold_mask_mni', run_without_submitting=True,
-            mem_gb=DEFAULT_MEMORY_MIN_GB)
-        workflow.connect([
-            (inputnode, ds_bold_mni, [('source_file', 'source_file'),
-                                      ('bold_mni', 'in_file')]),
-            (inputnode, ds_bold_mni_ref, [('source_file', 'source_file'),
-                                          ('bold_mni_ref', 'in_file')]),
-            (inputnode, ds_bold_mask_mni, [('source_file', 'source_file'),
-                                           ('bold_mask_mni', 'in_file')]),
-            (raw_sources, ds_bold_mask_mni, [('out', 'RawSources')]),
-        ])
-
-        if freesurfer:
-            ds_bold_aseg_mni = pe.Node(DerivativesDataSink(
-                base_directory=output_dir, space=template, desc='aseg', suffix='dseg',
-                compress=True),
-                name='ds_bold_aseg_mni', run_without_submitting=True,
-                mem_gb=DEFAULT_MEMORY_MIN_GB)
-            ds_bold_aparc_mni = pe.Node(DerivativesDataSink(
-                base_directory=output_dir, space=template, desc='aparcaseg', suffix='dseg',
-                compress=True),
-                name='ds_bold_aparc_mni', run_without_submitting=True,
-                mem_gb=DEFAULT_MEMORY_MIN_GB)
-            workflow.connect([
-                (inputnode, ds_bold_aseg_mni, [('source_file', 'source_file'),
-                                               ('bold_aseg_mni', 'in_file')]),
-                (inputnode, ds_bold_aparc_mni, [('source_file', 'source_file'),
-                                                ('bold_aparc_mni', 'in_file')]),
-            ])
-
-    # fsaverage space
-    if freesurfer and any(space.startswith('fs') for space in output_spaces):
-        name_surfs = pe.MapNode(GiftiNameSource(
-            pattern=r'(?P<LR>[lr])h.(?P<space>\w+).gii', template='space-{space}_hemi-{LR}.func'),
-            iterfield='in_file', name='name_surfs', mem_gb=DEFAULT_MEMORY_MIN_GB,
-            run_without_submitting=True)
-        ds_bold_surfs = pe.MapNode(DerivativesDataSink(base_directory=output_dir),
-                                   iterfield=['in_file', 'suffix'], name='ds_bold_surfs',
-                                   run_without_submitting=True,
-                                   mem_gb=DEFAULT_MEMORY_MIN_GB)
-
-        workflow.connect([
-            (inputnode, name_surfs, [('surfaces', 'in_file')]),
-            (inputnode, ds_bold_surfs, [('source_file', 'source_file'),
-                                        ('surfaces', 'in_file')]),
-            (name_surfs, ds_bold_surfs, [('out_name', 'suffix')]),
-        ])
-
-        # CIFTI output
-        if cifti_output and 'template' in output_spaces:
-            name_cifti = pe.MapNode(
-                CiftiNameSource(), iterfield=['variant'], name='name_cifti',
-                mem_gb=DEFAULT_MEMORY_MIN_GB, run_without_submitting=True)
-            cifti_bolds = pe.MapNode(
-                DerivativesDataSink(base_directory=output_dir, compress=False),
-                iterfield=['in_file', 'suffix'], name='cifti_bolds',
-                run_without_submitting=True, mem_gb=DEFAULT_MEMORY_MIN_GB)
-            cifti_key = pe.MapNode(DerivativesDataSink(
-                base_directory=output_dir), iterfield=['in_file', 'suffix'],
-                name='cifti_key', run_without_submitting=True,
-                mem_gb=DEFAULT_MEMORY_MIN_GB)
-            workflow.connect([
-                (inputnode, name_cifti, [('cifti_variant', 'variant')]),
-                (inputnode, cifti_bolds, [('bold_cifti', 'in_file'),
-                                          ('source_file', 'source_file')]),
-                (name_cifti, cifti_bolds, [('out_name', 'suffix')]),
-                (name_cifti, cifti_key, [('out_name', 'suffix')]),
-                (inputnode, cifti_key, [('source_file', 'source_file'),
-                                        ('cifti_variant_key', 'in_file')]),
-            ])
-
-    if use_aroma:
-        ds_aroma_noise_ics = pe.Node(DerivativesDataSink(
-            base_directory=output_dir, suffix='AROMAnoiseICs'),
-            name="ds_aroma_noise_ics", run_without_submitting=True,
-            mem_gb=DEFAULT_MEMORY_MIN_GB)
-        ds_melodic_mix = pe.Node(DerivativesDataSink(
-            base_directory=output_dir, desc='MELODIC', suffix='mixing'),
-            name="ds_melodic_mix", run_without_submitting=True,
-            mem_gb=DEFAULT_MEMORY_MIN_GB)
-        ds_aroma_mni = pe.Node(
-            DerivativesDataSink(base_directory=output_dir, space=template,
-                                desc='smoothAROMAnonaggr', keep_dtype=True,
-                                compress=True),
-            name='ds_aroma_mni', run_without_submitting=True,
-            mem_gb=DEFAULT_MEMORY_MIN_GB)
-
-        workflow.connect([
-            (inputnode, ds_aroma_noise_ics, [('source_file', 'source_file'),
-                                             ('aroma_noise_ics', 'in_file')]),
-            (inputnode, ds_melodic_mix, [('source_file', 'source_file'),
-                                         ('melodic_mix', 'in_file')]),
-            (inputnode, ds_aroma_mni, [('source_file', 'source_file'),
-                                       ('nonaggr_denoised_file', 'in_file')]),
-        ])
-
-    return workflow
-
-
->>>>>>> eef07cd1
 def _get_series_len(bold_fname):
     from niworkflows.interfaces.registration import _get_vols_to_discard
     img = nb.load(bold_fname)
