# emacs: -*- mode: python; py-indent-offset: 4; indent-tabs-mode: nil -*-
# vi: set ft=python sts=4 ts=4 sw=4 et:
#
# Copyright 2023 The NiPreps Developers <nipreps@gmail.com>
#
# Licensed under the Apache License, Version 2.0 (the "License");
# you may not use this file except in compliance with the License.
# You may obtain a copy of the License at
#
#     http://www.apache.org/licenses/LICENSE-2.0
#
# Unless required by applicable law or agreed to in writing, software
# distributed under the License is distributed on an "AS IS" BASIS,
# WITHOUT WARRANTIES OR CONDITIONS OF ANY KIND, either express or implied.
# See the License for the specific language governing permissions and
# limitations under the License.
#
# We support and encourage derived works from this project, please read
# about our expectations at
#
#     https://www.nipreps.org/community/licensing/
#
"""
Registration workflows
++++++++++++++++++++++

.. autofunction:: init_bold_reg_wf
.. autofunction:: init_bbreg_wf
.. autofunction:: init_fsl_bbr_wf

"""
import os
import os.path as op
import typing as ty

from nipype.interfaces import c3, fsl
from nipype.interfaces import utility as niu
from nipype.pipeline import engine as pe

from ... import config, data

DEFAULT_MEMORY_MIN_GB = config.DEFAULT_MEMORY_MIN_GB
LOGGER = config.loggers.workflow

AffineDOF = ty.Literal[6, 9, 12]
RegistrationInit = ty.Literal['t1w', 't2w', 'header']


def init_bold_reg_wf(
    *,
    freesurfer: bool,
    use_bbr: bool,
    bold2anat_dof: AffineDOF,
    bold2anat_init: RegistrationInit,
    mem_gb: float,
    omp_nthreads: int,
    name: str = 'bold_reg_wf',
    sloppy: bool = False,
):
    """
    Build a workflow to run same-subject, BOLD-to-T1w image-registration.

    Calculates the registration between a reference BOLD image and T1w-space
    using a boundary-based registration (BBR) cost function.
    If FreeSurfer-based preprocessing is enabled, the ``bbregister`` utility
    is used to align the BOLD images to the reconstructed subject, and the
    resulting transform is adjusted to target the T1 space.
    If FreeSurfer-based preprocessing is disabled, FSL FLIRT is used with the
    BBR cost function to directly target the T1 space.

    Workflow Graph
        .. workflow::
            :graph2use: orig
            :simple_form: yes

            from fmriprep.workflows.bold.registration import init_bold_reg_wf
            wf = init_bold_reg_wf(freesurfer=True,
                                  mem_gb=3,
                                  omp_nthreads=1,
                                  use_bbr=True,
                                  bold2anat_dof=9,
                                  bold2anat_init='auto')

    Parameters
    ----------
    freesurfer : :obj:`bool`
        Enable FreeSurfer functional registration (bbregister)
    use_bbr : :obj:`bool` or None
        Enable/disable boundary-based registration refinement.
        If ``None``, test BBR result for distortion before accepting.
    bold2anat_dof : 6, 9 or 12
        Degrees-of-freedom for BOLD-anatomical registration
    bold2anat_init : str, 't1w', 't2w' or 'header'
        If ``'header'``, use header information for initialization of BOLD and T1 images.
        If ``'t1w'``, align BOLD to T1w by their centers.
        If ``'t2w'``, align BOLD to T1w using the T2w as an intermediate.
    mem_gb : :obj:`float`
        Size of BOLD file in GB
    omp_nthreads : :obj:`int`
        Maximum number of threads an individual process may use
    name : :obj:`str`
        Name of workflow (default: ``bold_reg_wf``)

    Inputs
    ------
    ref_bold_brain
        Reference image to which BOLD series is aligned
        If ``fieldwarp == True``, ``ref_bold_brain`` should be unwarped
    t1w_brain
        Skull-stripped ``t1w_preproc``
    t1w_dseg
        Segmentation of preprocessed structural image, including
        gray-matter (GM), white-matter (WM) and cerebrospinal fluid (CSF)
    subjects_dir
        FreeSurfer SUBJECTS_DIR
    subject_id
        FreeSurfer subject ID
    fsnative2t1w_xfm
        LTA-style affine matrix translating from FreeSurfer-conformed subject space to T1w

    Outputs
    -------
    itk_bold_to_t1
        Affine transform from ``ref_bold_brain`` to T1 space (ITK format)
    itk_t1_to_bold
        Affine transform from T1 space to BOLD space (ITK format)
    fallback
        Boolean indicating whether BBR was rejected (mri_coreg registration returned)

    See Also
    --------
      * :py:func:`~fmriprep.workflows.bold.registration.init_bbreg_wf`
      * :py:func:`~fmriprep.workflows.bold.registration.init_fsl_bbr_wf`

    """
    from niworkflows.engine.workflows import LiterateWorkflow as Workflow

    workflow = Workflow(name=name)
    inputnode = pe.Node(
        niu.IdentityInterface(
            fields=[
                'ref_bold_brain',
                't1w_preproc',
                't1w_mask',
                't1w_dseg',
                'subjects_dir',
                'subject_id',
                'fsnative2t1w_xfm',
            ]
        ),
        name='inputnode',
    )

    outputnode = pe.Node(
        niu.IdentityInterface(fields=['itk_bold_to_t1', 'itk_t1_to_bold', 'fallback']),
        name='outputnode',
    )

    if freesurfer:
        bbr_wf = init_bbreg_wf(
            use_bbr=use_bbr,
            bold2anat_dof=bold2anat_dof,
            bold2anat_init=bold2anat_init,
            omp_nthreads=omp_nthreads,
        )
    else:
        bbr_wf = init_fsl_bbr_wf(
            use_bbr=use_bbr,
            bold2anat_dof=bold2anat_dof,
            bold2anat_init=bold2anat_init,
            sloppy=sloppy,
            omp_nthreads=omp_nthreads,
        )

    workflow.connect([
        (inputnode, bbr_wf, [
            ('ref_bold_brain', 'inputnode.in_file'),
            ('fsnative2t1w_xfm', 'inputnode.fsnative2t1w_xfm'),
            ('subjects_dir', 'inputnode.subjects_dir'),
            ('subject_id', 'inputnode.subject_id'),
            ('t1w_preproc', 'inputnode.t1w_preproc'),
            ('t1w_mask', 'inputnode.t1w_mask'),
            ('t1w_dseg', 'inputnode.t1w_dseg'),
        ]),
        (bbr_wf, outputnode, [
            ('outputnode.itk_bold_to_t1', 'itk_bold_to_t1'),
            ('outputnode.itk_t1_to_bold', 'itk_t1_to_bold'),
            ('outputnode.fallback', 'fallback'),
        ]),
    ])  # fmt:skip

    return workflow


def init_bbreg_wf(
    use_bbr: bool,
    bold2anat_dof: AffineDOF,
    bold2anat_init: RegistrationInit,
    omp_nthreads: int,
    name: str = 'bbreg_wf',
):
    """
    Build a workflow to run FreeSurfer's ``bbregister``.

    This workflow uses FreeSurfer's ``bbregister`` to register a BOLD image to
    a T1-weighted structural image.

    It is a counterpart to :py:func:`~fmriprep.workflows.bold.registration.init_fsl_bbr_wf`,
    which performs the same task using FSL's FLIRT with a BBR cost function.
    The ``use_bbr`` option permits a high degree of control over registration.
    If ``False``, standard, affine coregistration will be performed using
    FreeSurfer's ``mri_coreg`` tool.
    If ``True``, ``bbregister`` will be seeded with the initial transform found
    by ``mri_coreg`` (equivalent to running ``bbregister --init-coreg``).
    If ``None``, after ``bbregister`` is run, the resulting affine transform
    will be compared to the initial transform found by ``mri_coreg``.
    Excessive deviation will result in rejecting the BBR refinement and
    accepting the original, affine registration.

    Workflow Graph
        .. workflow ::
            :graph2use: orig
            :simple_form: yes

            from fmriprep.workflows.bold.registration import init_bbreg_wf
            wf = init_bbreg_wf(use_bbr=True, bold2anat_dof=9,
                               bold2anat_init='t1w', omp_nthreads=1)


    Parameters
    ----------
    use_bbr : :obj:`bool` or None
        Enable/disable boundary-based registration refinement.
        If ``None``, test BBR result for distortion before accepting.
    bold2anat_dof : 6, 9 or 12
        Degrees-of-freedom for BOLD-anatomical registration
    bold2anat_init : str, 't1w', 't2w' or 'header'
        If ``'header'``, use header information for initialization of BOLD and T1 images.
        If ``'t1w'``, align BOLD to T1w by their centers.
        If ``'t2w'``, align BOLD to T1w using the T2w as an intermediate.
    name : :obj:`str`, optional
        Workflow name (default: bbreg_wf)

    Inputs
    ------
    in_file
        Reference BOLD image to be registered
    fsnative2t1w_xfm
        FSL-style affine matrix translating from FreeSurfer T1.mgz to T1w
    subjects_dir
        FreeSurfer SUBJECTS_DIR
    subject_id
        FreeSurfer subject ID (must have folder in SUBJECTS_DIR)
    t1w_preproc
        Unused (see :py:func:`~fmriprep.workflows.bold.registration.init_fsl_bbr_wf`)
    t1w_mask
        Unused (see :py:func:`~fmriprep.workflows.bold.registration.init_fsl_bbr_wf`)
    t1w_dseg
        Unused (see :py:func:`~fmriprep.workflows.bold.registration.init_fsl_bbr_wf`)

    Outputs
    -------
    itk_bold_to_t1
        Affine transform from ``ref_bold_brain`` to T1 space (ITK format)
    itk_t1_to_bold
        Affine transform from T1 space to BOLD space (ITK format)
    fallback
        Boolean indicating whether BBR was rejected (mri_coreg registration returned)

    """
    from nipype.interfaces.freesurfer import BBRegister
    from niworkflows.engine.workflows import LiterateWorkflow as Workflow
    from niworkflows.interfaces.nitransforms import ConcatenateXFMs

    from fmriprep.interfaces.patches import FreeSurferSource, MRICoreg

    workflow = Workflow(name=name)
    workflow.__desc__ = """\
The BOLD reference was then co-registered to the T1w reference using
`bbregister` (FreeSurfer) which implements boundary-based registration [@bbr].
Co-registration was configured with {dof} degrees of freedom{reason}.
""".format(
<<<<<<< HEAD
        dof={6: 'six', 9: 'nine', 12: 'twelve'}[bold2t1w_dof],
        reason=(
            ''
            if bold2t1w_dof == 6
            else 'to account for distortions remaining in the BOLD reference'
        ),
=======
        dof={6: 'six', 9: 'nine', 12: 'twelve'}[bold2anat_dof],
        reason=''
        if bold2anat_dof == 6
        else 'to account for distortions remaining in the BOLD reference',
>>>>>>> 4d21c37a
    )

    use_t2w = bold2anat_init == 't2w'
    if use_t2w:
        workflow.__desc__ += " The aligned T2w image was used for initial co-registration."

    inputnode = pe.Node(
        niu.IdentityInterface(
            [
                'in_file',
                'fsnative2t1w_xfm',  # BBRegister
                'subjects_dir',
                'subject_id',
                't1w_preproc',  # FLIRT BBR
                't1w_mask',
                't1w_dseg',
            ]
        ),
        name='inputnode',
    )
    outputnode = pe.Node(
        niu.IdentityInterface(['itk_bold_to_t1', 'itk_t1_to_bold', 'fallback']),
        name='outputnode',
    )

    if bold2anat_init not in ty.get_args(RegistrationInit):
        raise ValueError(f"Unknown BOLD-to-anatomical initialization option: {bold2anat_init}")

    # For now make BBR unconditional - in the future, we can fall back to identity,
    # but adding the flexibility without testing seems a bit dangerous
    if bold2anat_init == "header":
        if use_bbr is False:
            raise ValueError("Cannot disable BBR and use header registration")
        if use_bbr is None:
            LOGGER.warning("Initializing BBR with header; affine fallback disabled")
            use_bbr = True

    fssource = pe.Node(FreeSurferSource(), name='fssource')

    mri_coreg = pe.Node(
        MRICoreg(dof=bold2anat_dof, sep=[4], ftol=0.0001, linmintol=0.01),
        name='mri_coreg',
        n_procs=omp_nthreads,
        mem_gb=5,
    )
    if use_t2w:
        mri_coreg.inputs.reference_mask = False

    bbregister = pe.Node(
        BBRegister(
            dof=bold2anat_dof,
            contrast_type='t2',
            out_lta_file=True,
        ),
        name='bbregister',
        mem_gb=12,
    )
    if bold2anat_init == "header":
        bbregister.inputs.init = "header"

    transforms = pe.Node(niu.Merge(2), run_without_submitting=True, name='transforms')
    # In cases where Merge(2) only has `in1` or `in2` defined
    # output list will just contain a single element
    select_transform = pe.Node(
        niu.Select(index=0), run_without_submitting=True, name='select_transform'
    )
    merge_ltas = pe.Node(niu.Merge(2), name='merge_ltas', run_without_submitting=True)
    concat_xfm = pe.Node(ConcatenateXFMs(inverse=True), name='concat_xfm')

    workflow.connect([
        (inputnode, merge_ltas, [('fsnative2t1w_xfm', 'in2')]),
        # Wire up the co-registration alternatives
        (transforms, select_transform, [('out', 'inlist')]),
        (select_transform, merge_ltas, [('out', 'in1')]),
        (merge_ltas, concat_xfm, [('out', 'in_xfms')]),
        (concat_xfm, outputnode, [('out_xfm', 'itk_bold_to_t1')]),
        (concat_xfm, outputnode, [('out_inv', 'itk_t1_to_bold')]),
    ])  # fmt:skip

    # Do not initialize with header, use mri_coreg
    if bold2anat_init != "header":
        workflow.connect([
            (inputnode, mri_coreg, [('subjects_dir', 'subjects_dir'),
                                    ('subject_id', 'subject_id'),
                                    ('in_file', 'source_file')]),
            (mri_coreg, transforms, [('out_lta_file', 'in2')]),
        ])  # fmt:skip

        if use_t2w:
            workflow.connect([
                (inputnode, fssource, [('subjects_dir', 'subjects_dir'),
                                       ('subject_id', 'subject_id')]),
                (fssource, mri_coreg, [('T2', 'reference_file')]),
            ])  # fmt:skip

        # Short-circuit workflow building, use initial registration
        if use_bbr is False:
            outputnode.inputs.fallback = True

            return workflow

        # Otherwise bbregister will also be used
        workflow.connect(mri_coreg, 'out_lta_file', bbregister, 'init_reg_file')

    # Use bbregister
    workflow.connect([
        (inputnode, bbregister, [('subjects_dir', 'subjects_dir'),
                                 ('subject_id', 'subject_id'),
                                 ('in_file', 'source_file')]),
        (bbregister, transforms, [('out_lta_file', 'in1')]),
    ])  # fmt:skip

    # Short-circuit workflow building, use boundary-based registration
    if use_bbr is True:
        outputnode.inputs.fallback = False

        return workflow

    # Only reach this point if bold2anat_init is "t1w" or "t2w" and use_bbr is None
    compare_transforms = pe.Node(niu.Function(function=compare_xforms), name='compare_transforms')

    workflow.connect([
        (transforms, compare_transforms, [('out', 'lta_list')]),
        (compare_transforms, outputnode, [('out', 'fallback')]),
        (compare_transforms, select_transform, [('out', 'index')]),
    ])  # fmt:skip

    return workflow


def init_fsl_bbr_wf(
    use_bbr: bool,
    bold2anat_dof: AffineDOF,
    bold2anat_init: RegistrationInit,
    omp_nthreads: int,
    sloppy: bool = False,
    name: str = 'fsl_bbr_wf',
):
    """
    Build a workflow to run FSL's ``flirt``.

    This workflow uses FSL FLIRT to register a BOLD image to a T1-weighted
    structural image, using a boundary-based registration (BBR) cost function.
    It is a counterpart to :py:func:`~fmriprep.workflows.bold.registration.init_bbreg_wf`,
    which performs the same task using FreeSurfer's ``bbregister``.

    The ``use_bbr`` option permits a high degree of control over registration.
    If ``False``, standard, rigid coregistration will be performed by FLIRT.
    If ``True``, FLIRT-BBR will be seeded with the initial transform found by
    the rigid coregistration.
    If ``None``, after FLIRT-BBR is run, the resulting affine transform
    will be compared to the initial transform found by FLIRT.
    Excessive deviation will result in rejecting the BBR refinement and
    accepting the original, affine registration.

    Workflow Graph
        .. workflow ::
            :graph2use: orig
            :simple_form: yes

            from fmriprep.workflows.bold.registration import init_fsl_bbr_wf
            wf = init_fsl_bbr_wf(use_bbr=True, bold2anat_dof=9, bold2anat_init='t1w', omp_nthreads=1)


    Parameters
    ----------
    use_bbr : :obj:`bool` or None
        Enable/disable boundary-based registration refinement.
        If ``None``, test BBR result for distortion before accepting.
    bold2anat_dof : 6, 9 or 12
        Degrees-of-freedom for BOLD-anatomical registration
    bold2anat_init : str, 't1w', 't2w' or 'header'
        If ``'header'``, use header information for initialization of BOLD and T1 images.
        If ``'t1w'``, align BOLD to T1w by their centers.
        If ``'t2w'``, align BOLD to T1w using the T2w as an intermediate.
    name : :obj:`str`, optional
        Workflow name (default: fsl_bbr_wf)

    Inputs
    ------
    in_file
        Reference BOLD image to be registered
    t1w_preproc
        T1-weighted structural image
    t1w_mask
        Brain mask of structural image
    t1w_dseg
        FAST segmentation of masked ``t1w_preproc``
    fsnative2t1w_xfm
        Unused (see :py:func:`~fmriprep.workflows.bold.registration.init_bbreg_wf`)
    subjects_dir
        Unused (see :py:func:`~fmriprep.workflows.bold.registration.init_bbreg_wf`)
    subject_id
        Unused (see :py:func:`~fmriprep.workflows.bold.registration.init_bbreg_wf`)

    Outputs
    -------
    itk_bold_to_t1
        Affine transform from ``ref_bold_brain`` to T1w space (ITK format)
    itk_t1_to_bold
        Affine transform from T1 space to BOLD space (ITK format)
    fallback
        Boolean indicating whether BBR was rejected (rigid FLIRT registration returned)

    """
    from nipype.interfaces.freesurfer import MRICoreg
    from niworkflows.engine.workflows import LiterateWorkflow as Workflow
    from niworkflows.interfaces.freesurfer import PatchedLTAConvert as LTAConvert
    from niworkflows.interfaces.nibabel import ApplyMask
    from niworkflows.utils.images import dseg_label as _dseg_label

    workflow = Workflow(name=name)
    workflow.__desc__ = """\
The BOLD reference was then co-registered to the T1w reference using
`mri_coreg` (FreeSurfer) followed by `flirt` [FSL {fsl_ver}, @flirt]
with the boundary-based registration [@bbr] cost-function.
Co-registration was configured with {dof} degrees of freedom{reason}.
""".format(
        fsl_ver=fsl.FLIRT().version or '<ver>',
<<<<<<< HEAD
        dof={6: 'six', 9: 'nine', 12: 'twelve'}[bold2t1w_dof],
        reason=(
            ''
            if bold2t1w_dof == 6
            else 'to account for distortions remaining in the BOLD reference'
        ),
=======
        dof={6: 'six', 9: 'nine', 12: 'twelve'}[bold2anat_dof],
        reason=''
        if bold2anat_dof == 6
        else 'to account for distortions remaining in the BOLD reference',
>>>>>>> 4d21c37a
    )

    inputnode = pe.Node(
        niu.IdentityInterface(
            [
                'in_file',
                'fsnative2t1w_xfm',  # BBRegister
                'subjects_dir',
                'subject_id',
                't1w_preproc',  # FLIRT BBR
                't1w_mask',
                't1w_dseg',
            ]
        ),
        name='inputnode',
    )
    outputnode = pe.Node(
        niu.IdentityInterface(['itk_bold_to_t1', 'itk_t1_to_bold', 'fallback']),
        name='outputnode',
    )

    wm_mask = pe.Node(niu.Function(function=_dseg_label), name='wm_mask')
    wm_mask.inputs.label = 2  # BIDS default is WM=2

    if bold2anat_init not in ty.get_args(RegistrationInit):
        raise ValueError(f"Unknown BOLD-T1w initialization option: {bold2anat_init}")

    if bold2anat_init == "header":
        raise NotImplementedError("Header-based registration initialization not supported for FSL")
    if bold2anat_init == "t2w":
        LOGGER.warning(
            "T2w intermediate for FSL is not implemented, registering with T1w instead."
        )

    # Mask T1w_preproc with T1w_mask to make T1w_brain
    mask_t1w_brain = pe.Node(ApplyMask(), name='mask_t1w_brain')

    mri_coreg = pe.Node(
        MRICoreg(dof=bold2anat_dof, sep=[4], ftol=0.0001, linmintol=0.01),
        name='mri_coreg',
        n_procs=omp_nthreads,
        mem_gb=5,
    )

    lta_to_fsl = pe.Node(LTAConvert(out_fsl=True), name='lta_to_fsl', mem_gb=DEFAULT_MEMORY_MIN_GB)

    invt_bbr = pe.Node(
        fsl.ConvertXFM(invert_xfm=True), name='invt_bbr', mem_gb=DEFAULT_MEMORY_MIN_GB
    )

    # BOLD to T1 transform matrix is from fsl, using c3 tools to convert to
    # something ANTs will like.
    fsl2itk_fwd = pe.Node(
        c3.C3dAffineTool(fsl2ras=True, itk_transform=True),
        name='fsl2itk_fwd',
        mem_gb=DEFAULT_MEMORY_MIN_GB,
    )
    fsl2itk_inv = pe.Node(
        c3.C3dAffineTool(fsl2ras=True, itk_transform=True),
        name='fsl2itk_inv',
        mem_gb=DEFAULT_MEMORY_MIN_GB,
    )
    # fmt:off
    workflow.connect([
        (inputnode, mask_t1w_brain, [('t1w_preproc', 'in_file'),
                                     ('t1w_mask', 'in_mask')]),
        (inputnode, mri_coreg, [('in_file', 'source_file')]),
        (inputnode, fsl2itk_fwd, [('in_file', 'source_file')]),
        (inputnode, fsl2itk_inv, [('in_file', 'reference_file')]),
        (mask_t1w_brain, mri_coreg, [('out_file', 'reference_file')]),
        (mask_t1w_brain, fsl2itk_fwd, [('out_file', 'reference_file')]),
        (mask_t1w_brain, fsl2itk_inv, [('out_file', 'source_file')]),
        (mri_coreg, lta_to_fsl, [('out_lta_file', 'in_lta')]),
        (invt_bbr, fsl2itk_inv, [('out_file', 'transform_file')]),
        (fsl2itk_fwd, outputnode, [('itk_transform', 'itk_bold_to_t1')]),
        (fsl2itk_inv, outputnode, [('itk_transform', 'itk_t1_to_bold')]),
    ])
    # fmt:on

    # Short-circuit workflow building, use rigid registration
    if use_bbr is False:
        # fmt:off
        workflow.connect([
            (lta_to_fsl, invt_bbr, [('out_fsl', 'in_file')]),
            (lta_to_fsl, fsl2itk_fwd, [('out_fsl', 'transform_file')]),
        ])
        # fmt:on
        outputnode.inputs.fallback = True

        return workflow

    flt_bbr = pe.Node(
        fsl.FLIRT(cost_func='bbr', dof=bold2anat_dof, args="-basescale 1"),
        name='flt_bbr',
    )

    FSLDIR = os.getenv('FSLDIR')
    if FSLDIR and os.path.exists(schedule := op.join(FSLDIR, 'etc/flirtsch/bbr.sch')):
        flt_bbr.inputs.schedule = schedule
    else:
        # Should mostly be hit while building docs
        LOGGER.warning("FSLDIR unset - using packaged BBR schedule")
        flt_bbr.inputs.schedule = data.load('flirtsch/bbr.sch')
    # fmt:off
    workflow.connect([
        (inputnode, wm_mask, [('t1w_dseg', 'in_seg')]),
        (inputnode, flt_bbr, [('in_file', 'in_file')]),
        (lta_to_fsl, flt_bbr, [('out_fsl', 'in_matrix_file')]),
    ])
    # fmt:on
    if sloppy is True:
        downsample = pe.Node(
            niu.Function(
                function=_conditional_downsampling, output_names=["out_file", "out_mask"]
            ),
            name='downsample',
        )
        # fmt:off
        workflow.connect([
            (mask_t1w_brain, downsample, [("out_file", "in_file")]),
            (wm_mask, downsample, [("out", "in_mask")]),
            (downsample, flt_bbr, [('out_file', 'reference'),
                                   ('out_mask', 'wm_seg')]),
        ])
        # fmt:on
    else:
        # fmt:off
        workflow.connect([
            (mask_t1w_brain, flt_bbr, [('out_file', 'reference')]),
            (wm_mask, flt_bbr, [('out', 'wm_seg')]),
        ])
        # fmt:on

    # Short-circuit workflow building, use boundary-based registration
    if use_bbr is True:
        # fmt:off
        workflow.connect([
            (flt_bbr, invt_bbr, [('out_matrix_file', 'in_file')]),
            (flt_bbr, fsl2itk_fwd, [('out_matrix_file', 'transform_file')]),
        ])
        # fmt:on
        outputnode.inputs.fallback = False

        return workflow

    transforms = pe.Node(niu.Merge(2), run_without_submitting=True, name='transforms')

    compare_transforms = pe.Node(niu.Function(function=compare_xforms), name='compare_transforms')

    select_transform = pe.Node(niu.Select(), run_without_submitting=True, name='select_transform')

    fsl_to_lta = pe.MapNode(LTAConvert(out_lta=True), iterfield=['in_fsl'], name='fsl_to_lta')
    # fmt:off
    workflow.connect([
        (flt_bbr, transforms, [('out_matrix_file', 'in1')]),
        (lta_to_fsl, transforms, [('out_fsl', 'in2')]),
        # Convert FSL transforms to LTA (RAS2RAS) transforms and compare
        (inputnode, fsl_to_lta, [('in_file', 'source_file')]),
        (mask_t1w_brain, fsl_to_lta, [('out_file', 'target_file')]),
        (transforms, fsl_to_lta, [('out', 'in_fsl')]),
        (fsl_to_lta, compare_transforms, [('out_lta', 'lta_list')]),
        (compare_transforms, outputnode, [('out', 'fallback')]),
        # Select output transform
        (transforms, select_transform, [('out', 'inlist')]),
        (compare_transforms, select_transform, [('out', 'index')]),
        (select_transform, invt_bbr, [('out', 'in_file')]),
        (select_transform, fsl2itk_fwd, [('out', 'transform_file')]),
    ])
    # fmt:on

    return workflow


def compare_xforms(lta_list, norm_threshold=15):
    """
    Computes a normalized displacement between two affine transforms as the
    maximum overall displacement of the midpoints of the faces of a cube, when
    each transform is applied to the cube.
    This combines displacement resulting from scaling, translation and rotation.

    Although the norm is in mm, in a scaling context, it is not necessarily
    equivalent to that distance in translation.

    We choose a default threshold of 15mm as a rough heuristic.
    Normalized displacement above 20mm showed clear signs of distortion, while
    "good" BBR refinements were frequently below 10mm displaced from the rigid
    transform.
    The 10-20mm range was more ambiguous, and 15mm chosen as a compromise.
    This is open to revisiting in either direction.

    See discussion in
    `GitHub issue #681`_ <https://github.com/nipreps/fmriprep/issues/681>`_
    and the `underlying implementation
    <https://github.com/nipy/nipype/blob/56b7c81eedeeae884ba47c80096a5f66bd9f8116/nipype/algorithms/rapidart.py#L108-L159>`_.

    Parameters
    ----------

      lta_list : :obj:`list` or :obj:`tuple` of :obj:`str`
          the two given affines in LTA format
      norm_threshold : :obj:`float`
          the upper bound limit to the normalized displacement caused by the
          second transform relative to the first (default: `15`)

    """
    import nitransforms as nt
    from nipype.algorithms.rapidart import _calc_norm_affine

    bbr_affine = nt.linear.load(lta_list[0]).matrix
    fallback_affine = nt.linear.load(lta_list[1]).matrix

    norm, _ = _calc_norm_affine([fallback_affine, bbr_affine], use_differences=True)

    return norm[1] > norm_threshold


def _conditional_downsampling(in_file, in_mask, zoom_th=4.0):
    """Downsamples the input dataset for sloppy mode."""
    from pathlib import Path

    import nibabel as nb
    import nitransforms as nt
    import numpy as np
    from scipy.ndimage.filters import gaussian_filter

    img = nb.load(in_file)

    zooms = np.array(img.header.get_zooms()[:3])
    if not np.any(zooms < zoom_th):
        return in_file, in_mask

    out_file = Path('desc-resampled_input.nii.gz').absolute()
    out_mask = Path('desc-resampled_mask.nii.gz').absolute()

    shape = np.array(img.shape[:3])
    scaling = zoom_th / zooms
    newrot = np.diag(scaling).dot(img.affine[:3, :3])
    newshape = np.ceil(shape / scaling).astype(int)
    old_center = img.affine.dot(np.hstack((0.5 * (shape - 1), 1.0)))[:3]
    offset = old_center - newrot.dot((newshape - 1) * 0.5)
    newaffine = nb.affines.from_matvec(newrot, offset)

    newref = nb.Nifti1Image(np.zeros(newshape, dtype=np.uint8), newaffine)
    nt.Affine(reference=newref).apply(img).to_filename(out_file)

    mask = nb.load(in_mask)
    mask.set_data_dtype(float)
    mdata = gaussian_filter(mask.get_fdata(dtype=float), scaling)
    floatmask = nb.Nifti1Image(mdata, mask.affine, mask.header)
    newmask = nt.Affine(reference=newref).apply(floatmask)
    hdr = newmask.header.copy()
    hdr.set_data_dtype(np.uint8)
    newmaskdata = (newmask.get_fdata(dtype=float) > 0.5).astype(np.uint8)
    nb.Nifti1Image(newmaskdata, newmask.affine, hdr).to_filename(out_mask)

    return str(out_file), str(out_mask)<|MERGE_RESOLUTION|>--- conflicted
+++ resolved
@@ -280,19 +280,12 @@
 `bbregister` (FreeSurfer) which implements boundary-based registration [@bbr].
 Co-registration was configured with {dof} degrees of freedom{reason}.
 """.format(
-<<<<<<< HEAD
-        dof={6: 'six', 9: 'nine', 12: 'twelve'}[bold2t1w_dof],
+        dof={6: 'six', 9: 'nine', 12: 'twelve'}[bold2anat_dof],
         reason=(
             ''
-            if bold2t1w_dof == 6
+            if bold2anat_dof == 6
             else 'to account for distortions remaining in the BOLD reference'
         ),
-=======
-        dof={6: 'six', 9: 'nine', 12: 'twelve'}[bold2anat_dof],
-        reason=''
-        if bold2anat_dof == 6
-        else 'to account for distortions remaining in the BOLD reference',
->>>>>>> 4d21c37a
     )
 
     use_t2w = bold2anat_init == 't2w'
@@ -512,19 +505,12 @@
 Co-registration was configured with {dof} degrees of freedom{reason}.
 """.format(
         fsl_ver=fsl.FLIRT().version or '<ver>',
-<<<<<<< HEAD
-        dof={6: 'six', 9: 'nine', 12: 'twelve'}[bold2t1w_dof],
+        dof={6: 'six', 9: 'nine', 12: 'twelve'}[bold2anat_dof],
         reason=(
             ''
-            if bold2t1w_dof == 6
+            if bold2anat_dof == 6
             else 'to account for distortions remaining in the BOLD reference'
         ),
-=======
-        dof={6: 'six', 9: 'nine', 12: 'twelve'}[bold2anat_dof],
-        reason=''
-        if bold2anat_dof == 6
-        else 'to account for distortions remaining in the BOLD reference',
->>>>>>> 4d21c37a
     )
 
     inputnode = pe.Node(
