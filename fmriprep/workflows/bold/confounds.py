--- conflicted
+++ resolved
@@ -958,23 +958,19 @@
 
     def _getusans_func(image, thresh):
         return [tuple([image, thresh])]
-
-<<<<<<< HEAD
+        
     getusans = pe.Node(
         niu.Function(function=_getusans_func, output_names=["usans"]),
         name="getusans",
         mem_gb=0.01,
     )
 
-    smooth = pe.Node(fsl.SUSAN(fwhm=susan_fwhm), name="smooth")
-=======
     smooth = pe.Node(
         fsl.SUSAN(
             fwhm=susan_fwhm, output_type="NIFTI" if config.execution.low_mem else "NIFTI_GZ"
         ),
         name='smooth',
     )
->>>>>>> 7dcf0ebd
 
     # melodic node
     melodic = pe.Node(
