--- conflicted
+++ resolved
@@ -445,16 +445,11 @@
         (add_std_dvars_header, concat, [('out_file', 'std_dvars')]),
 
         # Confounds metadata
-<<<<<<< HEAD
-        (tcompcor, tcc_metadata_fmt, [('metadata_file', 'in_file')]),
-        (acompcor, acc_metadata_fmt, [('metadata_file', 'in_file')]),
-        (crowncompcor, crowncc_metadata_fmt, [('metadata_file', 'in_file')]),
-=======
         (tcompcor, tcc_metadata_filter, [('metadata_file', 'in_file')]),
         (tcc_metadata_filter, tcc_metadata_fmt, [('out_file', 'in_file')]),
         (rename_acompcor, acc_metadata_filter, [('metadata_file', 'in_file')]),
+        (crowncompcor, crowncc_metadata_fmt, [('metadata_file', 'in_file')]),
         (acc_metadata_filter, acc_metadata_fmt, [('out_file', 'in_file')]),
->>>>>>> 08c1e4e1
         (tcc_metadata_fmt, mrg_conf_metadata, [('output', 'in1')]),
         (acc_metadata_fmt, mrg_conf_metadata, [('output', 'in2')]),
         (crowncc_metadata_fmt, mrg_conf_metadata, [('output', 'in3')]),
@@ -476,12 +471,8 @@
         (mrg_compcor, rois_plot, [('out', 'in_rois')]),
         (rois_plot, ds_report_bold_rois, [('out_report', 'in_file')]),
         (tcompcor, mrg_cc_metadata, [('metadata_file', 'in1')]),
-<<<<<<< HEAD
-        (acompcor, mrg_cc_metadata, [('metadata_file', 'in2')]),
+        (rename_acompcor, mrg_cc_metadata, [('metadata_file', 'in2')]),
         (crowncompcor, mrg_cc_metadata, [('metadata_file', 'in3')]),
-=======
-        (rename_acompcor, mrg_cc_metadata, [('metadata_file', 'in2')]),
->>>>>>> 08c1e4e1
         (mrg_cc_metadata, compcor_plot, [('out', 'metadata_files')]),
         (compcor_plot, ds_report_compcor, [('out_file', 'in_file')]),
         (concat, conf_corr_plot, [('confounds_file', 'confounds_file'),
