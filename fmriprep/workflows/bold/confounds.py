# -*- coding: utf-8 -*-
# emacs: -*- mode: python; py-indent-offset: 4; indent-tabs-mode: nil -*-
# vi: set ft=python sts=4 ts=4 sw=4 et:
"""
Calculate BOLD confounds
^^^^^^^^^^^^^^^^^^^^^^^^

.. autofunction:: init_bold_confs_wf
.. autofunction:: init_ica_aroma_wf

"""
from niworkflows.nipype.pipeline import engine as pe
from niworkflows.nipype.interfaces import utility as niu, fsl
from niworkflows.nipype.interfaces.nilearn import SignalExtraction
from niworkflows.nipype.algorithms import confounds as nac

from niworkflows.interfaces.segmentation import ICA_AROMARPT
from niworkflows.interfaces.masks import ROIsPlot
from niworkflows.interfaces.fixes import FixHeaderApplyTransforms as ApplyTransforms

from ...interfaces import (
    TPM2ROI, AddTPMs, AddTSVHeader, GatherConfounds, ICAConfounds
)
from ...interfaces.patches import (
    RobustACompCor as ACompCor,
    RobustTCompCor as TCompCor
)


def init_bold_confs_wf(mem_gb, metadata, name="bold_confs_wf"):
    """
    This workflow calculates confounds for a BOLD series, and aggregates them
    into a :abbr:`TSV (tab-separated value)` file, for use as nuisance
    regressors in a :abbr:`GLM (general linear model)`.

    The following confounds are calculated, with column headings in parentheses:

    #. Region-wise average signal (``CSF``, ``WhiteMatter``, ``GlobalSignal``)
    #. DVARS - standard, nonstandard, and voxel-wise standard variants
       (``stdDVARS``, ``non-stdDVARS``, ``vx-wisestdDVARS``)
    #. Framewise displacement, based on MCFLIRT motion parameters
       (``FramewiseDisplacement``)
    #. Temporal CompCor (``tCompCorXX``)
    #. Anatomical CompCor (``aCompCorXX``)
    #. Cosine basis set for high-pass filtering w/ 0.008 Hz cut-off
       (``CosineXX``)
    #. Non-steady-state volumes (``NonSteadyStateXX``)
    #. Estimated head-motion parameters, in mm and rad
       (``X``, ``Y``, ``Z``, ``RotX``, ``RotY``, ``RotZ``)


    Prior to estimating aCompCor and tCompCor, non-steady-state volumes are
    censored and high-pass filtered using a :abbr:`DCT (discrete cosine
    transform)` basis.
    The cosine basis, as well as one regressor per censored volume, are included
    for convenience.

    .. workflow::
        :graph2use: orig
        :simple_form: yes

        from fmriprep.workflows.bold.confounds import init_bold_confs_wf
        wf = init_bold_confs_wf(
            mem_gb=1,
            metadata={})

    **Parameters**

        mem_gb : float
            Size of BOLD file in GB - please note that this size
            should be calculated after resamplings that may extend
            the FoV
        metadata : dict
            BIDS metadata for BOLD file

    **Inputs**
        bold_orig
            BOLD image, after the prescribed corrections (STC, HMC and SDC)
            when available.
        bold
            BOLD image, after the prescribed corrections (STC, HMC, SDC, and
            optionally nonaggr denoising with use_aroma) when available.
        bold_mask
            BOLD series mask
        movpar_file
            SPM-formatted motion parameters file
        bold_t1
            Motion-corrected BOLD series in T1 space
        bold_mask_t1
            BOLD series mask in T1w space
        t1_mask
            Mask of the skull-stripped template image
        t1_tpms
            List of tissue probability maps in T1w space
        t1_bold_xform
            Affine matrix that maps the T1w space into alignment with
            the native BOLD space

    **Outputs**

        confounds_file
            TSV of all aggregated confounds
<<<<<<< HEAD
        confounds_list
            List of calculated confounds for reporting
        acompcor_report
            Reportlet visualizing white-matter/CSF mask used for aCompCor
        tcompcor_report
            Reportlet visualizing ROI identified in tCompCor
        ica_aroma_report
            Reportlet visualizing MELODIC ICs, with ICA-AROMA signal/noise labels
        aroma_noise_ics
            CSV of noise components identified by ICA-AROMA
        melodic_mix
            FSL MELODIC mixing matrix
        bold_smooth_nonaggr_denoised_mni
            BOLD series with smoothing and non-aggressive ICA-AROMA denoising applied
            (for backwards compatibility purposes)
        bold_nonaggr_denoised_t1
            BOLD series (in t1w space) with non-aggressive ICA-AROMA denoising applied
        bold_nonaggr_denoised_mni
            BOLD series (in mni space) with non-aggressive ICA-AROMA denoising applied
        bold_nonaggr_denoised
            BOLD series with non-aggressive ICA-AROMA denoising applied
=======
>>>>>>> 5f324a1e
        rois_report
            Reportlet visualizing white-matter/CSF mask used for aCompCor,
            the ROI for tCompCor and the BOLD brain mask.

<<<<<<< HEAD
    **Subworkflows**

        * :py:func:`~fmriprep.workflows.bold.confounds.init_ica_aroma_wf`
    """

    inputnode = pe.Node(niu.IdentityInterface(
        fields=['bold', 'bold_orig', 'bold_mask', 'movpar_file', 't1_mask', 't1_tpms',
=======
    """

    inputnode = pe.Node(niu.IdentityInterface(
        fields=['bold', 'bold_mask', 'movpar_file', 't1_mask', 't1_tpms',
>>>>>>> 5f324a1e
                't1_bold_xform']),
        name='inputnode')
    outputnode = pe.Node(niu.IdentityInterface(
        fields=['confounds_file', 'rois_report']),
        name='outputnode')

    # Get masks ready in T1w space
    acc_tpm = pe.Node(AddTPMs(indices=[0, 2]), name='tpms_add_csf_wm')  # acc stands for aCompCor
    csf_roi = pe.Node(TPM2ROI(erode_mm=0, mask_erode_mm=30), name='csf_roi')
    wm_roi = pe.Node(TPM2ROI(
        erode_prop=0.6, mask_erode_prop=0.6**3),  # 0.6 = radius; 0.6^3 = volume
        name='wm_roi')
    acc_roi = pe.Node(TPM2ROI(
        erode_prop=0.6, mask_erode_prop=0.6**3),  # 0.6 = radius; 0.6^3 = volume
        name='acc_roi')

    # Map ROIs in T1w space into BOLD space
    csf_tfm = pe.Node(ApplyTransforms(interpolation='NearestNeighbor', float=True),
                      name='csf_tfm', mem_gb=0.1)
    wm_tfm = pe.Node(ApplyTransforms(interpolation='NearestNeighbor', float=True),
                     name='wm_tfm', mem_gb=0.1)
    acc_tfm = pe.Node(ApplyTransforms(interpolation='NearestNeighbor', float=True),
                      name='acc_tfm', mem_gb=0.1)
    tcc_tfm = pe.Node(ApplyTransforms(interpolation='NearestNeighbor', float=True),
                      name='tcc_tfm', mem_gb=0.1)

    # Ensure ROIs don't go off-limits (reduced FoV)
    csf_msk = pe.Node(niu.Function(function=_maskroi), name='csf_msk')
    wm_msk = pe.Node(niu.Function(function=_maskroi), name='wm_msk')
    acc_msk = pe.Node(niu.Function(function=_maskroi), name='acc_msk')
    tcc_msk = pe.Node(niu.Function(function=_maskroi), name='tcc_msk')

    # DVARS
    dvars = pe.Node(nac.ComputeDVARS(save_all=True, remove_zerovariance=True),
                    name="dvars", mem_gb=mem_gb)

    # Frame displacement
    fdisp = pe.Node(nac.FramewiseDisplacement(parameter_source="SPM"),
                    name="fdisp", mem_gb=mem_gb)

    # a/t-CompCor
    non_steady_state = pe.Node(nac.NonSteadyStateDetector(), name='non_steady_state')
    tcompcor = pe.Node(TCompCor(
        components_file='tcompcor.tsv', pre_filter='cosine', save_pre_filter=True,
        percentile_threshold=.05), name="tcompcor", mem_gb=mem_gb)

    acompcor = pe.Node(ACompCor(
        components_file='acompcor.tsv', pre_filter='cosine', save_pre_filter=True),
        name="acompcor", mem_gb=mem_gb)

    # Set TR if present
    if 'RepetitionTime' in metadata:
        tcompcor.inputs.repetition_time = metadata['RepetitionTime']
        acompcor.inputs.repetition_time = metadata['RepetitionTime']

    # Global and segment regressors
    mrg_lbl = pe.Node(niu.Merge(3), name='merge_rois', run_without_submitting=True)
    signals = pe.Node(SignalExtraction(
        detrend=True, class_labels=["CSF", "WhiteMatter", "GlobalSignal"]),
        name="signals", mem_gb=mem_gb)

    # Arrange confounds
    add_header = pe.Node(AddTSVHeader(columns=["X", "Y", "Z", "RotX", "RotY", "RotZ"]),
                         name="add_header", mem_gb=0.01, run_without_submitting=True)
    concat = pe.Node(GatherConfounds(), name="concat", mem_gb=0.01, run_without_submitting=True)

    # Generate reportlet
    mrg_compcor = pe.Node(niu.Merge(2), name='merge_compcor', run_without_submitting=True)
    rois_plot = pe.Node(ROIsPlot(compress_report=True, colors=['r', 'b', 'magenta'],
                        generate_report=True), name='rois_plot')

    def _pick_csf(files):
        return files[0]

    def _pick_wm(files):
        return files[-1]

    workflow = pe.Workflow(name=name)
    workflow.connect([
        # Massage ROIs (in T1w space)
        (inputnode, acc_tpm, [('t1_tpms', 'in_files')]),
        (inputnode, csf_roi, [(('t1_tpms', _pick_csf), 'in_tpm'),
                              ('t1_mask', 'in_mask')]),
        (inputnode, wm_roi, [(('t1_tpms', _pick_wm), 'in_tpm'),
                             ('t1_mask', 'in_mask')]),
        (inputnode, acc_roi, [('t1_mask', 'in_mask')]),
        (acc_tpm, acc_roi, [('out_file', 'in_tpm')]),
        # Map ROIs to BOLD
        (inputnode, csf_tfm, [('bold_mask', 'reference_image'),
                              ('t1_bold_xform', 'transforms')]),
        (csf_roi, csf_tfm, [('roi_file', 'input_image')]),
        (inputnode, wm_tfm, [('bold_mask', 'reference_image'),
                             ('t1_bold_xform', 'transforms')]),
        (wm_roi, wm_tfm, [('roi_file', 'input_image')]),
        (inputnode, acc_tfm, [('bold_mask', 'reference_image'),
                              ('t1_bold_xform', 'transforms')]),
        (acc_roi, acc_tfm, [('roi_file', 'input_image')]),
        (inputnode, tcc_tfm, [('bold_mask', 'reference_image'),
                              ('t1_bold_xform', 'transforms')]),
        (csf_roi, tcc_tfm, [('eroded_mask', 'input_image')]),
        # Mask ROIs with bold_mask
        (inputnode, csf_msk, [('bold_mask', 'in_mask')]),
        (inputnode, wm_msk, [('bold_mask', 'in_mask')]),
        (inputnode, acc_msk, [('bold_mask', 'in_mask')]),
        (inputnode, tcc_msk, [('bold_mask', 'in_mask')]),
        # connect inputnode to each non-anatomical confound node
        (inputnode, dvars, [('bold', 'in_file'),
                            ('bold_mask', 'in_mask')]),
        (inputnode, fdisp, [('movpar_file', 'in_file')]),

        # Calculate nonsteady state
        # Make sure to not use a denoised bold file
        (inputnode, non_steady_state, [('bold_orig', 'in_file')]),

        # tCompCor
        (inputnode, tcompcor, [('bold', 'realigned_file')]),
        (non_steady_state, tcompcor, [('n_volumes_to_discard', 'ignore_initial_volumes')]),
        (tcc_tfm, tcc_msk, [('output_image', 'roi_file')]),
        (tcc_msk, tcompcor, [('out', 'mask_files')]),

        # aCompCor
        (inputnode, acompcor, [('bold', 'realigned_file')]),
        (non_steady_state, acompcor, [('n_volumes_to_discard', 'ignore_initial_volumes')]),
        (acc_tfm, acc_msk, [('output_image', 'roi_file')]),
        (acc_msk, acompcor, [('out', 'mask_files')]),

        # Global signals extraction (constrained by anatomy)
        (inputnode, signals, [('bold', 'in_file')]),
        (csf_tfm, csf_msk, [('output_image', 'roi_file')]),
        (csf_msk, mrg_lbl, [('out', 'in1')]),
        (wm_tfm, wm_msk, [('output_image', 'roi_file')]),
        (wm_msk, mrg_lbl, [('out', 'in2')]),
        (inputnode, mrg_lbl, [('bold_mask', 'in3')]),
        (mrg_lbl, signals, [('out', 'label_files')]),

        # Collate computed confounds together
        (inputnode, add_header, [('movpar_file', 'in_file')]),
        (signals, concat, [('out_file', 'signals')]),
        (dvars, concat, [('out_all', 'dvars')]),
        (fdisp, concat, [('out_file', 'fd')]),
        (tcompcor, concat, [('components_file', 'tcompcor'),
                            ('pre_filter_file', 'cos_basis')]),
        (acompcor, concat, [('components_file', 'acompcor')]),
        (add_header, concat, [('out_file', 'motion')]),

        # Set outputs
        (concat, outputnode, [('confounds_file', 'confounds_file')]),
        (inputnode, rois_plot, [('bold', 'in_file'),
                                ('bold_mask', 'in_mask')]),
        (tcompcor, mrg_compcor, [('high_variance_masks', 'in1')]),
        (acc_msk, mrg_compcor, [('out', 'in2')]),
        (mrg_compcor, rois_plot, [('out', 'in_rois')]),
        (rois_plot, outputnode, [('out_report', 'rois_report')]),
    ])

    return workflow


def init_ica_aroma_wf(name='ica_aroma_wf', ignore_aroma_err=False):
    '''
    This workflow wraps `ICA-AROMA`_ to identify and remove motion-related
    independent components from a BOLD time series.

    The following steps are performed:

    #. Smooth data using SUSAN
    #. Run MELODIC outside of ICA-AROMA to generate the report
    #. Run ICA-AROMA
    #. Aggregate identified motion components (aggressive) to TSV
    #. Return classified_motion_ICs and melodic_mix for user to complete
        non-aggressive denoising in T1w space
    #. Calculate ICA-AROMA-identified noise components
        (columns named ``AROMAAggrCompXX``)

    Additionally, non-aggressive denoising is performed on the BOLD series
    resampled into MNI space.

    .. workflow::
        :graph2use: orig
        :simple_form: yes

        from fmriprep.workflows.bold.confounds import init_ica_aroma_wf
        wf = init_ica_aroma_wf()

    **Parameters**

        ignore_aroma_err : bool
            Do not fail on ICA-AROMA errors

    **Inputs**

        bold_mni
            BOLD series, resampled to template space
        movpar_file
            SPM-formatted motion parameters file
        bold_mask_mni
            BOLD series mask in template space

    **Outputs**

        aroma_confounds
            TSV of confounds identified as noise by ICA-AROMA
        aroma_noise_ics
            CSV of noise components identified by ICA-AROMA
        melodic_mix
            FSL MELODIC mixing matrix
        bold_mni_smooth_nonaggr_denoised
            Smoothed BOLD series with non-aggressive ICA-AROMA denoising applied
        out_report
            Reportlet visualizing MELODIC ICs, with ICA-AROMA signal/noise labels

    .. _ICA-AROMA: https://github.com/rhr-pruim/ICA-AROMA
    '''
    workflow = pe.Workflow(name=name)

    inputnode = pe.Node(niu.IdentityInterface(
        fields=['bold_mni', 'movpar_file', 'bold_mask_mni']), name='inputnode')

    outputnode = pe.Node(niu.IdentityInterface(
        fields=['aroma_confounds', 'out_report',
                'aroma_noise_ics', 'melodic_mix',
                'bold_mni_smooth_nonaggr_denoised']), name='outputnode')

    calc_median_val = pe.Node(fsl.ImageStats(op_string='-k %s -p 50'), name='calc_median_val')
    calc_bold_mean = pe.Node(fsl.MeanImage(), name='calc_bold_mean')

    def getusans_func(image, thresh):
        return [tuple([image, thresh])]
    getusans = pe.Node(niu.Function(function=getusans_func, output_names=['usans']),
                       name='getusans', mem_gb=0.01)

    smooth = pe.Node(fsl.SUSAN(fwhm=6.0), name='smooth')

    # melodic node
    melodic = pe.Node(fsl.MELODIC(no_bet=True, no_mm=True), name="melodic")

    # ica_aroma node
    ica_aroma = pe.Node(ICA_AROMARPT(denoise_type='nonaggr', generate_report=True),
                        name='ica_aroma')

    # extract the confound ICs from the results
    ica_aroma_confound_extraction = pe.Node(ICAConfounds(ignore_aroma_err=ignore_aroma_err),
                                            name='ica_aroma_confound_extraction')

    def _getbtthresh(medianval):
        return 0.75 * medianval

    # connect the nodes
    workflow.connect([
        # Connect input nodes to complete smoothing
        (inputnode, calc_median_val, [('bold_mni', 'in_file'),
                                      ('bold_mask_mni', 'mask_file')]),
        (inputnode, calc_bold_mean, [('bold_mni', 'in_file')]),
        (calc_bold_mean, getusans, [('out_file', 'image')]),
        (calc_median_val, getusans, [('out_stat', 'thresh')]),
        (inputnode, smooth, [('bold_mni', 'in_file')]),
        (getusans, smooth, [('usans', 'usans')]),
        (calc_median_val, smooth, [
            (('out_stat', _getbtthresh), 'brightness_threshold')]),
        # connect smooth to melodic
        (smooth, melodic, [('smoothed_file', 'in_files')]),
        (inputnode, melodic, [('bold_mask_mni', 'mask')]),
        # connect nodes to ICA-AROMA
        (smooth, ica_aroma, [('smoothed_file', 'in_file')]),
        (inputnode, ica_aroma, [
            ('bold_mask_mni', 'report_mask'),
            ('movpar_file', 'motion_parameters')]),
        (melodic, ica_aroma, [
            ('out_dir', 'melodic_dir')]),
        # generate tsvs from ICA-AROMA
        (ica_aroma, ica_aroma_confound_extraction, [
            ('out_dir', 'in_directory')]),
        # output for processing and reporting
        (ica_aroma_confound_extraction, outputnode, [
            ('aroma_confounds', 'aroma_confounds'),
            ('aroma_noise_ics', 'aroma_noise_ics'),
            ('melodic_mix', 'melodic_mix')]),
        (ica_aroma, outputnode, [
            ('out_report', 'out_report'),
            ('nonaggr_denoised_file', 'bold_mni_smooth_nonaggr_denoised')]),
    ])

    return workflow


def _maskroi(in_mask, roi_file):
    import numpy as np
    import nibabel as nb
    from niworkflows.nipype.utils.filemanip import fname_presuffix

    roi = nb.load(roi_file)
    roidata = roi.get_data().astype(np.uint8)
    msk = nb.load(in_mask).get_data().astype(bool)
    roidata[~msk] = 0
    roi.set_data_dtype(np.uint8)

    out = fname_presuffix(roi_file, suffix='_boldmsk')
    roi.__class__(roidata, roi.affine, roi.header).to_filename(out)
    return out<|MERGE_RESOLUTION|>--- conflicted
+++ resolved
@@ -100,35 +100,10 @@
 
         confounds_file
             TSV of all aggregated confounds
-<<<<<<< HEAD
-        confounds_list
-            List of calculated confounds for reporting
-        acompcor_report
-            Reportlet visualizing white-matter/CSF mask used for aCompCor
-        tcompcor_report
-            Reportlet visualizing ROI identified in tCompCor
-        ica_aroma_report
-            Reportlet visualizing MELODIC ICs, with ICA-AROMA signal/noise labels
-        aroma_noise_ics
-            CSV of noise components identified by ICA-AROMA
-        melodic_mix
-            FSL MELODIC mixing matrix
-        bold_smooth_nonaggr_denoised_mni
-            BOLD series with smoothing and non-aggressive ICA-AROMA denoising applied
-            (for backwards compatibility purposes)
-        bold_nonaggr_denoised_t1
-            BOLD series (in t1w space) with non-aggressive ICA-AROMA denoising applied
-        bold_nonaggr_denoised_mni
-            BOLD series (in mni space) with non-aggressive ICA-AROMA denoising applied
-        bold_nonaggr_denoised
-            BOLD series with non-aggressive ICA-AROMA denoising applied
-=======
->>>>>>> 5f324a1e
         rois_report
             Reportlet visualizing white-matter/CSF mask used for aCompCor,
             the ROI for tCompCor and the BOLD brain mask.
 
-<<<<<<< HEAD
     **Subworkflows**
 
         * :py:func:`~fmriprep.workflows.bold.confounds.init_ica_aroma_wf`
@@ -136,12 +111,6 @@
 
     inputnode = pe.Node(niu.IdentityInterface(
         fields=['bold', 'bold_orig', 'bold_mask', 'movpar_file', 't1_mask', 't1_tpms',
-=======
-    """
-
-    inputnode = pe.Node(niu.IdentityInterface(
-        fields=['bold', 'bold_mask', 'movpar_file', 't1_mask', 't1_tpms',
->>>>>>> 5f324a1e
                 't1_bold_xform']),
         name='inputnode')
     outputnode = pe.Node(niu.IdentityInterface(
