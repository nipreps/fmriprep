#!/usr/bin/env python
# -*- coding: utf-8 -*-
# emacs: -*- mode: python; py-indent-offset: 4; indent-tabs-mode: nil -*-
# vi: set ft=python sts=4 ts=4 sw=4 et:
"""
Preprocessing workflows for :abbr:`SB (single-band)`-reference (SBRef)
images.

Originally coded by Craig Moodie. Refactored by the CRN Developers.
"""

import os.path as op

from nipype.pipeline import engine as pe
from nipype.interfaces import io as nio
from nipype.interfaces import utility as niu
from nipype.interfaces import fsl
from nipype.interfaces import ants
from niworkflows.interfaces.masks import ComputeEPIMask

<<<<<<< HEAD
from fmriprep.utils.misc import _first, gen_list
from fmriprep.interfaces.images import reorient
from fmriprep.interfaces import IntraModalMerge, DerivativesDataSink
=======
from fmriprep.utils.misc import _first
from fmriprep.interfaces import DerivativesDataSink
>>>>>>> 18d3c701
from fmriprep.workflows.fieldmap import sdc_unwarp
from fmriprep.viz import stripped_brain_overlay


def sbref_preprocess(name='SBrefPreprocessing', settings=None):
    """SBref processing workflow"""

    workflow = pe.Workflow(name=name)
    inputnode = pe.Node(
        niu.IdentityInterface(
            fields=['sbref', 'fmap', 'fmap_ref', 'fmap_mask']
        ),
        name='inputnode'
    )
    outputnode = pe.Node(niu.IdentityInterface(fields=['sbref_unwarped', 'sbref_unwarped_mask']),
                         name='outputnode')
    # Unwarping
    unwarp = sdc_unwarp(settings=settings)

    mean = pe.Node(fsl.MeanImage(dimension='T'), name='SBRefMean')
    inu = pe.Node(ants.N4BiasFieldCorrection(dimension=3), name='SBRefBias')
    skullstripping = pe.Node(ComputeEPIMask(generate_report=True,
                                            dilation=1), name='SBRefSkullstripping')

    ds_report = pe.Node(
        DerivativesDataSink(base_directory=settings['output_dir'],
                            suffix='sbref_bet', out_path_base='reports'),
        name='DS_Report'
    )

    workflow.connect([
        (inputnode, unwarp, [('fmap', 'inputnode.fmap'),
                             ('fmap_ref', 'inputnode.fmap_ref'),
                             ('fmap_mask', 'inputnode.fmap_mask')]),
        (inputnode, unwarp, [('sbref', 'inputnode.in_file')]),
        (unwarp, mean, [('outputnode.out_file', 'in_file')]),
        (mean, inu, [('out_file', 'input_image')]),
        (inu, skullstripping, [('output_image', 'in_file')]),
        (skullstripping, ds_report, [('out_report', 'in_file')]),
        (inputnode, ds_report, [(('sbref', _first), 'source_file')]),
        (skullstripping, outputnode, [('mask_file', 'sbref_unwarped_mask')]),
        (inu, outputnode, [('output_image', 'sbref_unwarped')])
    ])

    datasink = pe.Node(
        DerivativesDataSink(base_directory=settings['output_dir'],
                            suffix='sdc'),
        name='datasink'
    )

    workflow.connect([
        (inputnode, datasink, [(('sbref', _first), 'source_file')]),
        (inu, datasink, [('output_image', 'in_file')])
    ])
    return workflow


def _extract_wm(in_file):
    import os.path as op
    import nibabel as nb
    import numpy as np

    image = nb.load(in_file)
    data = image.get_data().astype(np.uint8)
    data[data != 3] = 0
    data[data > 0] = 1

    out_file = op.abspath('wm_mask.nii.gz')
    nb.Nifti1Image(data, image.get_affine(), image.get_header()).to_filename(out_file)
    return out_file

###################################
# Deprecated code
###################################


def sbref_workflow_deprecated(name='SBrefPreprocessing', settings=None):
    """Legacy SBref processing workflow"""
    if settings is None:
        settings = {}

    workflow = pe.Workflow(name=name)
    inputnode = pe.Node(
        niu.IdentityInterface(
            fields=['sbref', 'mag_brain', 'fmap_scaled', 'fmap_mask',
                    'fmap_unmasked', 'in_topup', 't1', 't1_brain', 't1_seg']
        ),
        name='inputnode'
    )
    outputnode = pe.Node(
        niu.IdentityInterface(
            fields=['sbref_unwarped', 'sbref_fmap', 'mag2sbref_matrix',
                    'sbref_brain', 'sbref_brain_corrected', 't1_brain',
                    'wm_seg', 'sbref_2_t1_transform']
        ),
        name='outputnode'
    )

    #  Skull strip SBRef to get reference brain
    sbref_bet = pe.Node(
        BETRPT(generate_report=True, mask=True, functional=True, frac=0.6), name="sbref_bet")

    #  Unwarp SBRef using Fugue  (N.B. duplicated in epi_reg_workflow!!!!!)
    fugue_sbref = pe.Node(
        fsl.FUGUE(unwarp_direction='x', dwell_time=dwell_time),
        name="SBRef_Unwarping"
    )

    strip_corrected_sbref = pe.Node(BETRPT(mask=True, frac=0.6, robust=True),
                                    name="BET_Corrected_SBRef")

    flt_sbref_brain_t1_brain = pe.Node(
        fsl.FLIRT(dof=6, bins=640, cost_func='mutualinfo'),
        name='sbref_brain_2_t1_brain_affine_transform'
    )

    flt_sbref_2_t1 = pe.Node(
        fsl.FLIRT(dof=6, bins=640, cost_func='mutualinfo'),
        name='sbref_2_t1_affine_transform'
    )

    # Affine transform of T1 segmentation into SBRref space
    flt_wmseg_sbref = pe.Node(fsl.FLIRT(dof=6, bins=64, cost_func='mutualinfo'),
                              name="WMSeg_2_SBRef_Brain_Affine_Transform")

    invert_wmseg_sbref = pe.Node(
        fsl.ConvertXFM(invert_xfm=True), name="invert_wmseg_sbref"
    )

    #  Run the commands from epi_reg_dof
    #  WITH FIELDMAP (unwarping steps)
    #  flirt -in ${fmapmagbrain} -ref ${vrefbrain} -dof ${dof} -omat
    #  ${vout}_fieldmap2str_init.mat
    flt_fmap_mag_brain_sbref_brain = pe.Node(
        fsl.FLIRT(dof=6, bins=640, cost_func='mutualinfo'),
        name="Fmap_Mag_Brain_2_SBRef_Brain_Affine_Transform"
    )

    #  flirt -in ${fmapmaghead} -ref ${vrefhead} -dof ${dof} -init
    #  ${vout}_fieldmap2str_init.mat -omat ${vout}_fieldmap2str.mat -out
    #  ${vout}_fieldmap2str -nosearch
    flt_fmap_mag_sbref = pe.Node(
        fsl.FLIRT(dof=6, no_search=True, bins=640, cost_func='mutualinfo'),
        name="Fmap_Mag_2_SBRef_Affine_Transform"
    )

    #  the following is a NEW HACK to fix extrapolation when fieldmap is too
    #  small
    #  applywarp -i ${vout}_fieldmaprads_unmasked -r ${vrefhead}
    #  --premat=${vout}_fieldmap2str.mat -o ${vout}_fieldmaprads2str_pad0
    aw_fmap_unmasked_sbref = pe.Node(fsl.ApplyWarp(relwarp=True),
                                     name="Apply_Warp_Fmap_Unmasked_2_SBRef")

    # fslmaths ${vout}_fieldmaprads2str_pad0 -abs -bin
    # ${vout}_fieldmaprads2str_innermask
    fmap_unmasked_abs = pe.Node(
        fsl.UnaryMaths(operation='abs'), name="Abs_Fmap_Unmasked_Warp")
    fmap_unmasked_bin = pe.Node(
        fsl.UnaryMaths(operation='bin'), name="Binarize_Fmap_Unmasked_Warp")

    # fugue --loadfmap=${vout}_fieldmaprads2str_pad0
    # --mask=${vout}_fieldmaprads2str_innermask --unmaskfmap
    # --unwarpdir=${fdir} --savefmap=${vout}_fieldmaprads2str_dilated
    fugue_dilate = pe.Node(
        fsl.FUGUE(unwarp_direction='x', dwell_time=dwell_time,
                  save_unmasked_fmap=True),
        name="Fmap_Dilating"
    )

    # epi_reg --epi=sub-S2529LVY1263171_task-nback_run-1_bold_brain
    # --t1=../Preprocessing_test_workflow/_subject_id_S2529LVY1263171/Bias_Field_Correction/sub-S2529LVY1263171_run-1_T1w_corrected.nii.gz
    # --t1brain=sub-S2529LVY1263171_run-1_T1w_corrected_bet_brain.nii.gz
    # --out=sub-S2529LVY1263171/func/sub-S2529LVY1263171_task-nback_run-1_bold_undistorted
    # --fmap=Topup_Fieldmap_rad.nii.gz
    # --fmapmag=fieldmap_topup_corrected.nii.gz
    # --fmapmagbrain=Magnitude_brain.nii.gz --echospacing=dwell_time
    # --pedir=x- -v

    sbref_stripped_overlay = pe.Node(
        niu.Function(
            input_names=["in_file", "overlay_file", "out_file"],
            output_names=["out_file"],
            function=stripped_brain_overlay
        ),
        name="sbref_stripped_overlay"
    )
    sbref_stripped_overlay.inputs.out_file = "sbref_stripped_overlay.png"

    datasink = pe.Node(
        interface=nio.DataSink(base_directory=op.join(settings['work_dir'],
                                                      "images")),
        name="datasink",
        parameterization=False
    )

    workflow.connect([
        (inputnode, flt_wmseg_sbref, [('sbref', 'reference')]),
        (inputnode, flt_wmseg_sbref, [('t1_seg', 'in_file')]),
        (flt_wmseg_sbref, invert_wmseg_sbref, [('out_matrix_file', 'in_file')]),
        (flt_wmseg_sbref, outputnode, [('out_file', 'wm_seg')]),
        (invert_wmseg_sbref, outputnode, [('out_file', 'sbref_2_t1_transform')]),
        (inputnode, sbref_bet, [('sbref', 'in_file')]),
        (inputnode, fugue_sbref, [
            ('sbref', 'in_file'),
            ('fmap_scaled', 'fmap_in_file')
        ]),
        (inputnode, flt_fmap_mag_brain_sbref_brain, [('mag_brain', 'in_file')]),
        (inputnode, fugue_sbref, [('fmap_mask', 'mask_file')]),
        (inputnode, flt_fmap_mag_sbref, [('in_topup', 'in_file')]),
        (inputnode, aw_fmap_unmasked_sbref, [('fmap_unmasked', 'in_file')]),
        #  (inputnode, flt_sbref_brain_t1_brain, [('stripped_t1', 'reference')]),
        #  (strip_corrected_sbref, flt_sbref_brain_t1_brain, [('out_file', 'in_file')]),
        #  (fugue_sbref, flt_sbref_2_t1, [('unwarped_file', 'in_file')]),
        #  (inputnode, flt_sbref_2_t1, [('t1', 'reference')]),
        #  (flt_sbref_brain_t1_brain, flt_sbref_2_t1, [('out_matrix_file', 'in_matrix_file')]),
        #  (inputnode, SBRef_skull_strip, [("sbref", "in_file")]),
        (fugue_sbref, strip_corrected_sbref, [('unwarped_file', 'in_file')]),
        # might need to switch to [strip_corrected_sbref, "in_file"] here
        # instead of [sbref_bet, "out_file"]
        # might need to switch to [strip_corrected_sbref, "in_file"] here
        # instead of [sbref_bet, "out_file"]
        (sbref_bet, flt_fmap_mag_brain_sbref_brain, [('out_file', 'reference')]),
        (fugue_sbref, flt_fmap_mag_sbref, [('unwarped_file', 'reference')]),
        (flt_fmap_mag_brain_sbref_brain, flt_fmap_mag_sbref, [
            ('out_matrix_file', 'in_matrix_file')
        ]),
        (flt_fmap_mag_sbref, aw_fmap_unmasked_sbref, [('out_matrix_file', 'premat')]),
        (fugue_sbref, aw_fmap_unmasked_sbref, [('unwarped_file', 'ref_file')]),
        (aw_fmap_unmasked_sbref, fmap_unmasked_abs, [('out_file', 'in_file')]),
        (fmap_unmasked_abs, fmap_unmasked_bin, [('out_file', 'in_file')]),
        (aw_fmap_unmasked_sbref, fugue_dilate, [('out_file', 'fmap_in_file')]),
        (fmap_unmasked_bin, fugue_dilate, [('out_file', 'mask_file')]),
        (sbref_bet, outputnode, [('out_file', 'sbref_brain')]),
        (fugue_sbref, outputnode, [('unwarped_file', 'sbref_unwarped')]),
        (fugue_dilate, outputnode, [('fmap_out_file', 'sbref_fmap')]),
        (flt_fmap_mag_sbref, outputnode, [('out_matrix_file', 'mag2sbref_matrix')]),
        (strip_corrected_sbref, outputnode, [('out_file', 'sbref_brain_corrected')]),
        (inputnode, sbref_stripped_overlay, [('sbref', 'overlay_file')]),
        (sbref_bet, sbref_stripped_overlay, [('mask_file', 'in_file')]),
        (sbref_stripped_overlay, datasink, [('out_file', '@sbref_stripped_overlay')])
    ])
    return workflow<|MERGE_RESOLUTION|>--- conflicted
+++ resolved
@@ -18,14 +18,8 @@
 from nipype.interfaces import ants
 from niworkflows.interfaces.masks import ComputeEPIMask
 
-<<<<<<< HEAD
-from fmriprep.utils.misc import _first, gen_list
-from fmriprep.interfaces.images import reorient
-from fmriprep.interfaces import IntraModalMerge, DerivativesDataSink
-=======
 from fmriprep.utils.misc import _first
 from fmriprep.interfaces import DerivativesDataSink
->>>>>>> 18d3c701
 from fmriprep.workflows.fieldmap import sdc_unwarp
 from fmriprep.viz import stripped_brain_overlay
 
@@ -95,176 +89,4 @@
 
     out_file = op.abspath('wm_mask.nii.gz')
     nb.Nifti1Image(data, image.get_affine(), image.get_header()).to_filename(out_file)
-    return out_file
-
-###################################
-# Deprecated code
-###################################
-
-
-def sbref_workflow_deprecated(name='SBrefPreprocessing', settings=None):
-    """Legacy SBref processing workflow"""
-    if settings is None:
-        settings = {}
-
-    workflow = pe.Workflow(name=name)
-    inputnode = pe.Node(
-        niu.IdentityInterface(
-            fields=['sbref', 'mag_brain', 'fmap_scaled', 'fmap_mask',
-                    'fmap_unmasked', 'in_topup', 't1', 't1_brain', 't1_seg']
-        ),
-        name='inputnode'
-    )
-    outputnode = pe.Node(
-        niu.IdentityInterface(
-            fields=['sbref_unwarped', 'sbref_fmap', 'mag2sbref_matrix',
-                    'sbref_brain', 'sbref_brain_corrected', 't1_brain',
-                    'wm_seg', 'sbref_2_t1_transform']
-        ),
-        name='outputnode'
-    )
-
-    #  Skull strip SBRef to get reference brain
-    sbref_bet = pe.Node(
-        BETRPT(generate_report=True, mask=True, functional=True, frac=0.6), name="sbref_bet")
-
-    #  Unwarp SBRef using Fugue  (N.B. duplicated in epi_reg_workflow!!!!!)
-    fugue_sbref = pe.Node(
-        fsl.FUGUE(unwarp_direction='x', dwell_time=dwell_time),
-        name="SBRef_Unwarping"
-    )
-
-    strip_corrected_sbref = pe.Node(BETRPT(mask=True, frac=0.6, robust=True),
-                                    name="BET_Corrected_SBRef")
-
-    flt_sbref_brain_t1_brain = pe.Node(
-        fsl.FLIRT(dof=6, bins=640, cost_func='mutualinfo'),
-        name='sbref_brain_2_t1_brain_affine_transform'
-    )
-
-    flt_sbref_2_t1 = pe.Node(
-        fsl.FLIRT(dof=6, bins=640, cost_func='mutualinfo'),
-        name='sbref_2_t1_affine_transform'
-    )
-
-    # Affine transform of T1 segmentation into SBRref space
-    flt_wmseg_sbref = pe.Node(fsl.FLIRT(dof=6, bins=64, cost_func='mutualinfo'),
-                              name="WMSeg_2_SBRef_Brain_Affine_Transform")
-
-    invert_wmseg_sbref = pe.Node(
-        fsl.ConvertXFM(invert_xfm=True), name="invert_wmseg_sbref"
-    )
-
-    #  Run the commands from epi_reg_dof
-    #  WITH FIELDMAP (unwarping steps)
-    #  flirt -in ${fmapmagbrain} -ref ${vrefbrain} -dof ${dof} -omat
-    #  ${vout}_fieldmap2str_init.mat
-    flt_fmap_mag_brain_sbref_brain = pe.Node(
-        fsl.FLIRT(dof=6, bins=640, cost_func='mutualinfo'),
-        name="Fmap_Mag_Brain_2_SBRef_Brain_Affine_Transform"
-    )
-
-    #  flirt -in ${fmapmaghead} -ref ${vrefhead} -dof ${dof} -init
-    #  ${vout}_fieldmap2str_init.mat -omat ${vout}_fieldmap2str.mat -out
-    #  ${vout}_fieldmap2str -nosearch
-    flt_fmap_mag_sbref = pe.Node(
-        fsl.FLIRT(dof=6, no_search=True, bins=640, cost_func='mutualinfo'),
-        name="Fmap_Mag_2_SBRef_Affine_Transform"
-    )
-
-    #  the following is a NEW HACK to fix extrapolation when fieldmap is too
-    #  small
-    #  applywarp -i ${vout}_fieldmaprads_unmasked -r ${vrefhead}
-    #  --premat=${vout}_fieldmap2str.mat -o ${vout}_fieldmaprads2str_pad0
-    aw_fmap_unmasked_sbref = pe.Node(fsl.ApplyWarp(relwarp=True),
-                                     name="Apply_Warp_Fmap_Unmasked_2_SBRef")
-
-    # fslmaths ${vout}_fieldmaprads2str_pad0 -abs -bin
-    # ${vout}_fieldmaprads2str_innermask
-    fmap_unmasked_abs = pe.Node(
-        fsl.UnaryMaths(operation='abs'), name="Abs_Fmap_Unmasked_Warp")
-    fmap_unmasked_bin = pe.Node(
-        fsl.UnaryMaths(operation='bin'), name="Binarize_Fmap_Unmasked_Warp")
-
-    # fugue --loadfmap=${vout}_fieldmaprads2str_pad0
-    # --mask=${vout}_fieldmaprads2str_innermask --unmaskfmap
-    # --unwarpdir=${fdir} --savefmap=${vout}_fieldmaprads2str_dilated
-    fugue_dilate = pe.Node(
-        fsl.FUGUE(unwarp_direction='x', dwell_time=dwell_time,
-                  save_unmasked_fmap=True),
-        name="Fmap_Dilating"
-    )
-
-    # epi_reg --epi=sub-S2529LVY1263171_task-nback_run-1_bold_brain
-    # --t1=../Preprocessing_test_workflow/_subject_id_S2529LVY1263171/Bias_Field_Correction/sub-S2529LVY1263171_run-1_T1w_corrected.nii.gz
-    # --t1brain=sub-S2529LVY1263171_run-1_T1w_corrected_bet_brain.nii.gz
-    # --out=sub-S2529LVY1263171/func/sub-S2529LVY1263171_task-nback_run-1_bold_undistorted
-    # --fmap=Topup_Fieldmap_rad.nii.gz
-    # --fmapmag=fieldmap_topup_corrected.nii.gz
-    # --fmapmagbrain=Magnitude_brain.nii.gz --echospacing=dwell_time
-    # --pedir=x- -v
-
-    sbref_stripped_overlay = pe.Node(
-        niu.Function(
-            input_names=["in_file", "overlay_file", "out_file"],
-            output_names=["out_file"],
-            function=stripped_brain_overlay
-        ),
-        name="sbref_stripped_overlay"
-    )
-    sbref_stripped_overlay.inputs.out_file = "sbref_stripped_overlay.png"
-
-    datasink = pe.Node(
-        interface=nio.DataSink(base_directory=op.join(settings['work_dir'],
-                                                      "images")),
-        name="datasink",
-        parameterization=False
-    )
-
-    workflow.connect([
-        (inputnode, flt_wmseg_sbref, [('sbref', 'reference')]),
-        (inputnode, flt_wmseg_sbref, [('t1_seg', 'in_file')]),
-        (flt_wmseg_sbref, invert_wmseg_sbref, [('out_matrix_file', 'in_file')]),
-        (flt_wmseg_sbref, outputnode, [('out_file', 'wm_seg')]),
-        (invert_wmseg_sbref, outputnode, [('out_file', 'sbref_2_t1_transform')]),
-        (inputnode, sbref_bet, [('sbref', 'in_file')]),
-        (inputnode, fugue_sbref, [
-            ('sbref', 'in_file'),
-            ('fmap_scaled', 'fmap_in_file')
-        ]),
-        (inputnode, flt_fmap_mag_brain_sbref_brain, [('mag_brain', 'in_file')]),
-        (inputnode, fugue_sbref, [('fmap_mask', 'mask_file')]),
-        (inputnode, flt_fmap_mag_sbref, [('in_topup', 'in_file')]),
-        (inputnode, aw_fmap_unmasked_sbref, [('fmap_unmasked', 'in_file')]),
-        #  (inputnode, flt_sbref_brain_t1_brain, [('stripped_t1', 'reference')]),
-        #  (strip_corrected_sbref, flt_sbref_brain_t1_brain, [('out_file', 'in_file')]),
-        #  (fugue_sbref, flt_sbref_2_t1, [('unwarped_file', 'in_file')]),
-        #  (inputnode, flt_sbref_2_t1, [('t1', 'reference')]),
-        #  (flt_sbref_brain_t1_brain, flt_sbref_2_t1, [('out_matrix_file', 'in_matrix_file')]),
-        #  (inputnode, SBRef_skull_strip, [("sbref", "in_file")]),
-        (fugue_sbref, strip_corrected_sbref, [('unwarped_file', 'in_file')]),
-        # might need to switch to [strip_corrected_sbref, "in_file"] here
-        # instead of [sbref_bet, "out_file"]
-        # might need to switch to [strip_corrected_sbref, "in_file"] here
-        # instead of [sbref_bet, "out_file"]
-        (sbref_bet, flt_fmap_mag_brain_sbref_brain, [('out_file', 'reference')]),
-        (fugue_sbref, flt_fmap_mag_sbref, [('unwarped_file', 'reference')]),
-        (flt_fmap_mag_brain_sbref_brain, flt_fmap_mag_sbref, [
-            ('out_matrix_file', 'in_matrix_file')
-        ]),
-        (flt_fmap_mag_sbref, aw_fmap_unmasked_sbref, [('out_matrix_file', 'premat')]),
-        (fugue_sbref, aw_fmap_unmasked_sbref, [('unwarped_file', 'ref_file')]),
-        (aw_fmap_unmasked_sbref, fmap_unmasked_abs, [('out_file', 'in_file')]),
-        (fmap_unmasked_abs, fmap_unmasked_bin, [('out_file', 'in_file')]),
-        (aw_fmap_unmasked_sbref, fugue_dilate, [('out_file', 'fmap_in_file')]),
-        (fmap_unmasked_bin, fugue_dilate, [('out_file', 'mask_file')]),
-        (sbref_bet, outputnode, [('out_file', 'sbref_brain')]),
-        (fugue_sbref, outputnode, [('unwarped_file', 'sbref_unwarped')]),
-        (fugue_dilate, outputnode, [('fmap_out_file', 'sbref_fmap')]),
-        (flt_fmap_mag_sbref, outputnode, [('out_matrix_file', 'mag2sbref_matrix')]),
-        (strip_corrected_sbref, outputnode, [('out_file', 'sbref_brain_corrected')]),
-        (inputnode, sbref_stripped_overlay, [('sbref', 'overlay_file')]),
-        (sbref_bet, sbref_stripped_overlay, [('mask_file', 'in_file')]),
-        (sbref_stripped_overlay, datasink, [('out_file', '@sbref_stripped_overlay')])
-    ])
-    return workflow+    return out_file