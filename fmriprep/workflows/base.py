--- conflicted
+++ resolved
@@ -132,90 +132,6 @@
 
 
     Parameters
-<<<<<<< HEAD
-
-        anat_only : bool
-            Disable functional workflows
-        bold2t1w_dof : 6, 9 or 12
-            Degrees-of-freedom for BOLD-T1w registration
-        cifti_output : bool
-            Generate bold CIFTI file in output spaces
-        debug : bool
-            Enable debugging outputs
-        dummy_scans : int or None
-            Number of volumes to consider as non steady state
-        echo_idx : int or None
-            Index of echo to preprocess in multiecho BOLD series,
-            or ``None`` to preprocess all
-        err_on_aroma_warn : bool
-            Do not fail on ICA-AROMA errors
-        fmap_bspline : bool
-            **Experimental**: Fit B-Spline field using least-squares
-        fmap_demean : bool
-            Demean voxel-shift map during unwarp
-        force_syn : bool
-            **Temporary**: Always run SyN-based SDC
-        freesurfer : bool
-            Enable FreeSurfer surface reconstruction (may increase runtime)
-        hires : bool
-            Enable sub-millimeter preprocessing in FreeSurfer
-        ignore : list
-            Preprocessing steps to skip (may include "slicetiming", "fieldmaps")
-        layout : BIDSLayout object
-            BIDS dataset layout
-        longitudinal : bool
-            Treat multiple sessions as longitudinal (may increase runtime)
-            See sub-workflows for specific differences
-        low_mem : bool
-            Write uncompressed .nii files in some cases to reduce memory usage
-        medial_surface_nan : bool
-            Replace medial wall values with NaNs on functional GIFTI files
-        omp_nthreads : int
-            Maximum number of threads an individual process may use
-        output_dir : str
-            Directory in which to save derivatives
-        output_spaces : OrderedDict
-            Ordered dictionary where keys are TemplateFlow ID strings (e.g., ``MNI152Lin``,
-            ``MNI152NLin6Asym``, ``MNI152NLin2009cAsym``, or ``fsLR``) strings designating
-            nonstandard references (e.g., ``T1w`` or ``anat``, ``sbref``, ``run``, etc.),
-            or paths pointing to custom templates organized in a TemplateFlow-like structure.
-            Values of the dictionary aggregate modifiers (e.g., the value for the key ``MNI152Lin``
-            could be ``{'resolution': 2}`` if one wants the resampling to be done on the 2mm
-            resolution version of the selected template).
-        regressors_all_comps
-            Return all CompCor component time series instead of the top fraction
-        regressors_dvars_th
-            Criterion for flagging DVARS outliers
-        regressors_fd_th
-            Criterion for flagging framewise displacement outliers
-        run_uuid : str
-            Unique identifier for execution instance
-        skull_strip_template : tuple
-            Name of target template for brain extraction with ANTs' ``antsBrainExtraction``,
-            and corresponding dictionary of output-space modifiers.
-        skull_strip_fixed_seed : bool
-            Do not use a random seed for skull-stripping - will ensure
-            run-to-run replicability when used with --omp-nthreads 1
-        subject_list : list
-            List of subject labels
-        t2s_coreg : bool
-            For multi-echo EPI, use the calculated T2*-map for T2*-driven coregistration
-        task_id : str or None
-            Task ID of BOLD series to preprocess, or ``None`` to preprocess all
-        use_aroma : bool
-            Perform ICA-AROMA on MNI-resampled functional series
-        use_bbr : bool or None
-            Enable/disable boundary-based registration refinement.
-            If ``None``, test BBR result for distortion before accepting.
-        use_syn : bool
-            **Experimental**: Enable ANTs SyN-based susceptibility distortion correction (SDC).
-            If fieldmaps are present and enabled, this is not run, by default.
-        work_dir : str
-            Directory in which to store workflow execution state and temporary files
-        bbregister_init_header : boolean, optional
-            If ``True``, use header information for initialization instead
-            of running ``mri_coreg`` (default is ``False``).
-=======
     ----------
     anat_only : bool
         Disable functional workflows
@@ -283,6 +199,9 @@
         List of subject labels
     t2s_coreg : bool
         For multi-echo EPI, use the calculated T2*-map for T2*-driven coregistration
+    bbregister_init_header : boolean, optional
+        If ``True``, use header information for initialization instead
+        of running ``mri_coreg`` (default is ``False``).
     task_id : str or None
         Task ID of BOLD series to preprocess, or ``None`` to preprocess all
     use_aroma : bool
@@ -295,7 +214,6 @@
         If fieldmaps are present and enabled, this is not run, by default.
     work_dir : str
         Directory in which to store workflow execution state and temporary files
->>>>>>> 830a9500
 
     """
     fmriprep_wf = Workflow(name='fmriprep_wf')
@@ -461,94 +379,6 @@
             )
 
     Parameters
-<<<<<<< HEAD
-
-        anat_only : bool
-            Disable functional workflows
-        aroma_melodic_dim : int
-            Maximum number of components identified by MELODIC within ICA-AROMA
-            (default is -200, i.e., no limitation).
-        bold2t1w_dof : 6, 9 or 12
-            Degrees-of-freedom for BOLD-T1w registration
-        cifti_output : bool
-            Generate bold CIFTI file in output spaces
-        debug : bool
-            Enable debugging outputs
-        dummy_scans : int or None
-            Number of volumes to consider as non steady state
-        echo_idx : int or None
-            Index of echo to preprocess in multiecho BOLD series,
-            or ``None`` to preprocess all
-        err_on_aroma_warn : bool
-            Do not fail on ICA-AROMA errors
-        fmap_bspline : bool
-            **Experimental**: Fit B-Spline field using least-squares
-        fmap_demean : bool
-            Demean voxel-shift map during unwarp
-        force_syn : bool
-            **Temporary**: Always run SyN-based SDC
-        freesurfer : bool
-            Enable FreeSurfer surface reconstruction (may increase runtime)
-        hires : bool
-            Enable sub-millimeter preprocessing in FreeSurfer
-        ignore : list
-            Preprocessing steps to skip (may include "slicetiming", "fieldmaps")
-        layout : BIDSLayout object
-            BIDS dataset layout
-        longitudinal : bool
-            Treat multiple sessions as longitudinal (may increase runtime)
-            See sub-workflows for specific differences
-        low_mem : bool
-            Write uncompressed .nii files in some cases to reduce memory usage
-        medial_surface_nan : bool
-            Replace medial wall values with NaNs on functional GIFTI files
-        name : str
-            Name of workflow
-        omp_nthreads : int
-            Maximum number of threads an individual process may use
-        output_dir : str
-            Directory in which to save derivatives
-        output_spaces : OrderedDict
-            Ordered dictionary where keys are TemplateFlow ID strings (e.g., ``MNI152Lin``,
-            ``MNI152NLin6Asym``, ``MNI152NLin2009cAsym``, or ``fsLR``) strings designating
-            nonstandard references (e.g., ``T1w`` or ``anat``, ``sbref``, ``run``, etc.),
-            or paths pointing to custom templates organized in a TemplateFlow-like structure.
-            Values of the dictionary aggregate modifiers (e.g., the value for the key ``MNI152Lin``
-            could be ``{'resolution': 2}`` if one wants the resampling to be done on the 2mm
-            resolution version of the selected template).
-        reportlets_dir : str
-            Directory in which to save reportlets
-        regressors_all_comps
-            Return all CompCor component time series instead of the top fraction
-        regressors_fd_th
-            Criterion for flagging framewise displacement outliers
-        regressors_dvars_th
-            Criterion for flagging DVARS outliers
-        skull_strip_fixed_seed : bool
-            Do not use a random seed for skull-stripping - will ensure
-            run-to-run replicability when used with --omp-nthreads 1
-        skull_strip_template : tuple
-            Name of target template for brain extraction with ANTs' ``antsBrainExtraction``,
-            and corresponding dictionary of output-space modifiers.
-        subject_id : str
-            List of subject labels
-        t2s_coreg : bool
-            For multi-echo EPI, use the calculated T2*-map for T2*-driven coregistration
-        task_id : str or None
-            Task ID of BOLD series to preprocess, or ``None`` to preprocess all
-        use_aroma : bool
-            Perform ICA-AROMA on MNI-resampled functional series
-        use_bbr : bool or None
-            Enable/disable boundary-based registration refinement.
-            If ``None``, test BBR result for distortion before accepting.
-        use_syn : bool
-            **Experimental**: Enable ANTs SyN-based susceptibility distortion correction (SDC).
-            If fieldmaps are present and enabled, this is not run, by default.
-        bbregister_init_header : boolean, optional
-            If ``True``, use header information for initialization instead
-            of running ``mri_coreg`` (default is ``False``).
-
-=======
     ----------
     anat_only : bool
         Disable functional workflows
@@ -621,6 +451,9 @@
         List of subject labels
     t2s_coreg : bool
         For multi-echo EPI, use the calculated T2*-map for T2*-driven coregistration
+    bbregister_init_header : boolean, optional
+        If ``True``, use header information for initialization instead
+        of running ``mri_coreg`` (default is ``False``).
     task_id : str or None
         Task ID of BOLD series to preprocess, or ``None`` to preprocess all
     use_aroma : bool
@@ -631,7 +464,6 @@
     use_syn : bool
         **Experimental**: Enable ANTs SyN-based susceptibility distortion correction (SDC).
         If fieldmaps are present and enabled, this is not run, by default.
->>>>>>> 830a9500
 
     Inputs
     ------
