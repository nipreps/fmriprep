--- conflicted
+++ resolved
@@ -381,13 +381,6 @@
                             suffix='about'),
         name='ds_about_report', run_without_submitting=True)
 
-    # Preprocessing of T1w (includes registration to MNI)
-    class LogicError(Exception):
-        pass
-    
-    if func_only and anat_only:
-        raise LogicError('Both func_only and anat_only pipelines specified. Please choose one.')    
-    
     if not func_only:
         anat_preproc_wf = init_anat_preproc_wf(name="anat_preproc_wf",
                                                skull_strip_template=skull_strip_template,
@@ -402,7 +395,6 @@
                                                output_dir=output_dir)
 
         workflow.connect([
-<<<<<<< HEAD
             (inputnode, anat_preproc_wf, [('subjects_dir', 'inputnode.subjects_dir')]),
             (bidssrc, bids_info, [(('t1w', fix_multi_T1w_source_name), 'in_file')]),
             (inputnode, summary, [('subjects_dir', 'subjects_dir')]),
@@ -483,36 +475,22 @@
                 use_aroma=use_aroma,
                 ignore_aroma_err=ignore_aroma_err,
             )
-         
+
             workflow.connect([
-            (inputnode, onlyfunc_preproc_wf, [('subjects_dir', 'inputnode.subjects_dir')]),
-            (bidssrc, bids_info, [(('bold', fix_multi_bold_source_name), 'in_file')]),
-            (inputnode, summary, [('subjects_dir', 'subjects_dir')]),
-            (bidssrc, summary, [('bold', 'bold')]),
-            (bids_info, summary, [('subject_id', 'subject_id')]),
-            (bidssrc, onlyfunc_preproc_wf, [('bold', 'inputnode.bold')]),
-            (summary, onlyfunc_preproc_wf, [('subject_id', 'inputnode.subject_id')]),
-            (bidssrc, ds_summary_report, [(('bold', fix_multi_bold_source_name), 'source_file')]),
-            (summary, ds_summary_report, [('out_report', 'in_file')]),
-            (bidssrc, ds_about_report, [(('bold', fix_multi_bold_source_name), 'source_file')]),
-            (about, ds_about_report, [('out_report', 'in_file')]),
-=======
-            (anat_preproc_wf, func_preproc_wf,
-             [('outputnode.t1_preproc', 'inputnode.t1_preproc'),
-              ('outputnode.t1_brain', 'inputnode.t1_brain'),
-              ('outputnode.t1_mask', 'inputnode.t1_mask'),
-              ('outputnode.t1_seg', 'inputnode.t1_seg'),
-              ('outputnode.t1_tpms', 'inputnode.t1_tpms'),
-              ('outputnode.t1_2_mni_forward_transform', 'inputnode.t1_2_mni_forward_transform'),
-              ('outputnode.t1_2_mni_reverse_transform', 'inputnode.t1_2_mni_reverse_transform'),
-              # Undefined if --no-freesurfer, but this is safe
-              ('outputnode.subjects_dir', 'inputnode.subjects_dir'),
-              ('outputnode.subject_id', 'inputnode.subject_id'),
-              ('outputnode.t1_2_fsnative_forward_transform',
-               'inputnode.t1_2_fsnative_forward_transform'),
-              ('outputnode.t1_2_fsnative_reverse_transform',
-               'inputnode.t1_2_fsnative_reverse_transform')]),
->>>>>>> 16137ec1
-        ])
+                (inputnode, func_preproc_wf, [('subjects_dir', 'inputnode.subjects_dir')]),
+                (bidssrc, bids_info, [
+                    (('bold', fix_multi_bold_source_name), 'in_file')]),
+                (inputnode, summary, [('subjects_dir', 'subjects_dir')]),
+                (bidssrc, summary, [('bold', 'bold')]),
+                (bids_info, summary, [('subject_id', 'subject_id')]),
+                (bidssrc, func_preproc_wf, [('bold', 'inputnode.bold')]),
+                (summary, func_preproc_wf, [('subject_id', 'inputnode.subject_id')]),
+                (bidssrc, ds_summary_report, [
+                    (('bold', fix_multi_bold_source_name), 'source_file')]),
+                (summary, ds_summary_report, [('out_report', 'in_file')]),
+                (bidssrc, ds_about_report, [
+                    (('bold', fix_multi_bold_source_name), 'source_file')]),
+                (about, ds_about_report, [('out_report', 'in_file')]),
+            ])
 
     return workflow