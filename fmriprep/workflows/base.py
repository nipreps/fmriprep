#!/usr/bin/env python
# -*- coding: utf-8 -*-
# emacs: -*- mode: python; py-indent-offset: 4; indent-tabs-mode: nil -*-
# vi: set ft=python sts=4 ts=4 sw=4 et:
"""
Created on Wed Dec  2 17:35:40 2015

@author: craigmoodie
"""
from nipype.pipeline import engine as pe
from nipype.interfaces import fsl

from fmriprep.interfaces import BIDSDataGrabber
from fmriprep.utils.misc import collect_bids_data, get_biggest_epi_file_size_gb
from fmriprep.workflows import confounds

from fmriprep.workflows.anatomical import t1w_preprocessing
from fmriprep.workflows.sbref import sbref_preprocess, sbref_t1_registration
from fmriprep.workflows.fieldmap import fmap_estimator
from fmriprep.workflows.epi import (
    epi_unwarp, epi_hmc, epi_sbref_registration,
    epi_mean_t1_registration, epi_mni_transformation)


def base_workflow_enumerator(subject_list, task_id, settings):
    workflow = pe.Workflow(name='workflow_enumerator')
    generated_list = []
    for subject in subject_list:
        generated_workflow = base_workflow_generator(subject, task_id=task_id,
                                                     settings=settings)
        if generated_workflow:
            generated_list.append(generated_workflow)
    workflow.add_nodes(generated_list)

    return workflow


def base_workflow_generator(subject_id, task_id, settings):
    subject_data = collect_bids_data(settings['bids_root'], subject_id, task_id)

    settings["biggest_epi_file_size_gb"] = get_biggest_epi_file_size_gb(subject_data['func'])

    if subject_data['t1w'] == []:
        raise Exception("No T1w images found for participant %s. All workflows require T1w images."%subject_id)

    if (subject_data['sbref'] != [] and settings['workflow_type'] == "auto") or settings['workflow_type'] == "ds054":
        return wf_ds054_type(subject_data, settings, name=subject_id)
    elif (subject_data['sbref'] == [] and settings['workflow_type'] == "auto") or settings['workflow_type'] == "ds005":
        return wf_ds005_type(subject_data, settings, name=subject_id)
    else:
        raise Exception("Could not figure out what kind of workflow to run for this dataset.")



def wf_ds054_type(subject_data, settings, name='fMRI_prep'):
    """
    The main fmri preprocessing workflow, for the ds054-type of data:

      * [x] Has at least one T1w and at least one bold file (minimal reqs.)
      * [x] Has one or more SBRefs

    """

    if settings is None:
        settings = {}

    workflow = pe.Workflow(name=name)

    #  inputnode = pe.Node(niu.IdentityInterface(fields=['subject_id']),
    #                    name='inputnode')
    #  inputnode.iterables = [('subject_id', subject_list)]

    bidssrc = pe.Node(BIDSDataGrabber(subject_data=subject_data), name='BIDSDatasource')

    # Preprocessing of T1w (includes registration to MNI)
    t1w_pre = t1w_preprocessing(settings=settings)

    # Estimate fieldmap
    fmap_est = fmap_estimator(subject_data, settings=settings)

    # Correct SBRef
    sbref_pre = sbref_preprocess(settings=settings)

    # Register SBRef to T1
    sbref_t1 = sbref_t1_registration(settings=settings)

    # HMC on the EPI
    hmcwf = epi_hmc(settings=settings)
    hmcwf.get_node('inputnode').iterables = ('epi', subject_data['func'])

    # EPI to SBRef
    epi2sbref = epi_sbref_registration(settings)

    # get confounds
    confounds_wf = confounds.discover_wf(settings)
    confounds_wf.get_node('inputnode').inputs.t1_transform_flags = [False, True]

    # create list of transforms to resample t1 -> sbref -> epi
    t1_to_epi_transforms = pe.Node(fsl.ConvertXFM(concat_xfm=True), name='T1ToEPITransforms')

    workflow.connect([
        (bidssrc, t1w_pre, [('t1w', 'inputnode.t1w')]),
        (bidssrc, sbref_pre, [('sbref', 'inputnode.sbref')]),
<<<<<<< HEAD
        (bidssrc, sbref_t1, [('sbref', 'inputnode.sbref_name_source')]),
        (fmap_est, sbref_pre, [('outputnode.fmap', 'inputnode.fmap'),
                               ('outputnode.fmap_ref', 'inputnode.fmap_ref'),
                               ('outputnode.fmap_mask', 'inputnode.fmap_mask')]),
        (sbref_pre, sbref_t1, [('outputnode.sbref_unwarped', 'inputnode.sbref'),
                               ('outputnode.sbref_unwarped_mask', 'inputnode.sbref_mask')]),
=======
        (bidssrc, sbref_t1, [('sbref', 'inputnode.sbref')]),
        (sbref_pre, sbref_t1, [('outputnode.sbref_unwarped', 'inputnode.sbref_brain')]),
>>>>>>> a8ca8f35
        (t1w_pre, sbref_t1, [
            ('outputnode.bias_corrected_t1', 'inputnode.t1'),
            ('outputnode.t1_mask', 'inputnode.t1_mask'),
            ('outputnode.t1_seg', 'inputnode.t1_seg')]),
<<<<<<< HEAD
        (sbref_pre, epi2sbref, [('outputnode.sbref_unwarped', 'inputnode.sbref'),
                                ('outputnode.sbref_unwarped_mask', 'inputnode.sbref_mask')]),
        (hmcwf, epi2sbref, [('outputnode.epi_mask', 'inputnode.epi_mask'),
                            ('outputnode.epi_mean', 'inputnode.epi_mean'),
                            ('outputnode.epi_hmc', 'inputnode.epi'),
                            ('inputnode.epi', 'inputnode.epi_name_source')]),
        (hmcwf, epiunwarp_wf, [('inputnode.epi', 'inputnode.epi')]),
        (fmap_est, epiunwarp_wf, [('outputnode.fmap', 'inputnode.fmap'),
                                  ('outputnode.fmap_mask', 'inputnode.fmap_mask'),
                                  ('outputnode.fmap_ref', 'inputnode.fmap_ref')]),

=======
        (sbref_pre, epi2sbref, [('outputnode.sbref_unwarped', 'inputnode.sbref_brain'),
                                ('outputnode.sbref_unwarped_mask', 'inputnode.sbref_brain_mask')]),
        (hmcwf, epi2sbref, [('outputnode.epi_brain', 'inputnode.epi_brain')]),
        (hmcwf, epi2sbref, [('outputnode.epi_mean', 'inputnode.epi_mean')]),
        (hmcwf, epi2sbref, [('inputnode.epi', 'inputnode.epi')]),
>>>>>>> a8ca8f35
        (sbref_t1, t1_to_epi_transforms, [(('outputnode.mat_t1_to_sbr'), 'in_file')]),
        (epi2sbref, t1_to_epi_transforms, [('outputnode.out_mat_inv', 'in_file2')]),

        (t1_to_epi_transforms, confounds_wf, [('out_file', 'inputnode.t1_transform')]),

        (hmcwf, confounds_wf, [('outputnode.movpar_file', 'inputnode.movpar_file'),
                               ('outputnode.epi_mean', 'inputnode.reference_image'),
                               ('outputnode.motion_confounds_file',
                                'inputnode.motion_confounds_file'),
                               ('inputnode.epi', 'inputnode.source_file')]),
<<<<<<< HEAD
        (epiunwarp_wf, confounds_wf, [('outputnode.epi_mask', 'inputnode.epi_mask'),
                                      ('outputnode.epi_unwarp', 'inputnode.fmri_file')]),
        (t1w_pre, confounds_wf, [('outputnode.t1_tpms', 'inputnode.t1_tpms')]),
=======
        (t1w_pre, confounds_wf, [('outputnode.t1_seg', 'inputnode.t1_seg')]),
>>>>>>> a8ca8f35
    ])


    if fmap_est is not None:
        # EPI unwarp
        epiunwarp_wf = epi_unwarp(settings=settings)

        workflow.connect([
            (fmap_est, sbref_pre, [('outputnode.fmap', 'inputnode.fmap'),
                                   ('outputnode.fmap_ref', 'inputnode.fmap_ref'),
                                   ('outputnode.fmap_mask', 'inputnode.fmap_mask')]),
            (fmap_est, epiunwarp_wf, [('outputnode.fmap', 'inputnode.fmap'),
                                      ('outputnode.fmap_mask', 'inputnode.fmap_mask'),
                                      ('outputnode.fmap_ref', 'inputnode.fmap_ref')]),
            (hmcwf, epiunwarp_wf, [('inputnode.epi', 'inputnode.epi')]),
            (epiunwarp_wf, confounds_wf, [('outputnode.epi_mask', 'inputnode.epi_mask'),
                                          ('outputnode.epi_unwarp', 'inputnode.fmri_file')]),
        ])
    else:
        raise NotImplementedError

    return workflow


def wf_ds005_type(subject_data, settings, name='fMRI_prep'):
    """
    The main fmri preprocessing workflow, for the ds005-type of data:

      * [x] Has at least one T1w and at least one bold file (minimal reqs.)
      * [ ] No SBRefs

    """

    if settings is None:
        settings = {}

    workflow = pe.Workflow(name=name)

    #  inputnode = pe.Node(niu.IdentityInterface(fields=['subject_id']),
    #                      name='inputnode')
    #  inputnode.iterables = [('subject_id', subject_list)]

    bidssrc = pe.Node(BIDSDataGrabber(subject_data=subject_data),
                      name='BIDSDatasource')


    # Estimate fieldmap
    fmap_est = fmap_estimator(subject_data, settings=settings)
    if fmap_est is not None:
        raise NotImplementedError

    # Preprocessing of T1w (includes registration to MNI)
    t1w_pre = t1w_preprocessing(settings=settings)

    # HMC on the EPI
    hmcwf = epi_hmc(settings=settings)
    hmcwf.get_node('inputnode').iterables = ('epi', subject_data['func'])

    # mean EPI registration to T1w
    epi_2_t1 = epi_mean_t1_registration(settings=settings)

    # get confounds
    confounds_wf = confounds.discover_wf(settings)
    confounds_wf.get_node('inputnode').inputs.t1_transform_flags = [False]

    # Apply transforms in 1 shot
    epi_mni_trans_wf = epi_mni_transformation(settings=settings)

    workflow.connect([
        (bidssrc, t1w_pre, [('t1w', 'inputnode.t1w')]),
        (bidssrc, epi_2_t1, [('t1w', 'inputnode.t1w')]),
        (hmcwf, epi_2_t1, [('inputnode.epi', 'inputnode.epi_name_source'),
                           ('outputnode.epi_mean', 'inputnode.epi_mean'),
                           ('outputnode.epi_mask', 'inputnode.epi_mask')]),
        (t1w_pre, epi_2_t1, [('outputnode.bias_corrected_t1', 'inputnode.bias_corrected_t1'),
                             ('outputnode.t1_seg', 'inputnode.t1_seg'),
                             ('outputnode.t1_mask', 'inputnode.t1_mask')]),

        (t1w_pre, confounds_wf, [('outputnode.t1_tpms', 'inputnode.t1_tpms')]),
        (hmcwf, confounds_wf, [('outputnode.movpar_file', 'inputnode.movpar_file'),
                               ('outputnode.epi_hmc', 'inputnode.fmri_file'),
                               ('outputnode.epi_mean', 'inputnode.reference_image'),
                               ('outputnode.epi_mask', 'inputnode.epi_mask'),
                               ('outputnode.motion_confounds_file', 'inputnode.motion_confounds_file')]),
        (epi_2_t1, confounds_wf, [('outputnode.mat_t1_to_epi', 'inputnode.t1_transform')]),
        (hmcwf, confounds_wf, [('inputnode.epi', 'inputnode.source_file')]),

        (hmcwf, epi_mni_trans_wf, [('inputnode.epi', 'inputnode.epi')]),
        (epi_2_t1, epi_mni_trans_wf, [('outputnode.itk_epi_to_t1', 'inputnode.itk_epi_to_t1')]),
        (hmcwf, epi_mni_trans_wf, [('outputnode.xforms', 'inputnode.hmc_xforms'),
                                   ('outputnode.epi_mask', 'inputnode.epi_mask')]),
        (t1w_pre, epi_mni_trans_wf, [('outputnode.bias_corrected_t1', 'inputnode.t1'),
                                     ('outputnode.t1_2_mni_forward_transform',
                                      'inputnode.t1_2_mni_forward_transform')])
    ])

    return workflow


def _first(inlist):
    if isinstance(inlist, (list, tuple)):
        inlist = _first(inlist[0])
    return inlist<|MERGE_RESOLUTION|>--- conflicted
+++ resolved
@@ -3,9 +3,8 @@
 # emacs: -*- mode: python; py-indent-offset: 4; indent-tabs-mode: nil -*-
 # vi: set ft=python sts=4 ts=4 sw=4 et:
 """
-Created on Wed Dec  2 17:35:40 2015
-
-@author: craigmoodie
+Base workflow: the workflow enumerator and the two orchestrators
+(ds005 & ds054 -types of workflow)
 """
 from nipype.pipeline import engine as pe
 from nipype.interfaces import fsl
@@ -91,6 +90,9 @@
     # EPI to SBRef
     epi2sbref = epi_sbref_registration(settings)
 
+    # EPI unwarp
+    epiunwarp_wf = epi_unwarp(settings=settings)
+
     # get confounds
     confounds_wf = confounds.discover_wf(settings)
     confounds_wf.get_node('inputnode').inputs.t1_transform_flags = [False, True]
@@ -101,22 +103,16 @@
     workflow.connect([
         (bidssrc, t1w_pre, [('t1w', 'inputnode.t1w')]),
         (bidssrc, sbref_pre, [('sbref', 'inputnode.sbref')]),
-<<<<<<< HEAD
         (bidssrc, sbref_t1, [('sbref', 'inputnode.sbref_name_source')]),
         (fmap_est, sbref_pre, [('outputnode.fmap', 'inputnode.fmap'),
                                ('outputnode.fmap_ref', 'inputnode.fmap_ref'),
                                ('outputnode.fmap_mask', 'inputnode.fmap_mask')]),
         (sbref_pre, sbref_t1, [('outputnode.sbref_unwarped', 'inputnode.sbref'),
                                ('outputnode.sbref_unwarped_mask', 'inputnode.sbref_mask')]),
-=======
-        (bidssrc, sbref_t1, [('sbref', 'inputnode.sbref')]),
-        (sbref_pre, sbref_t1, [('outputnode.sbref_unwarped', 'inputnode.sbref_brain')]),
->>>>>>> a8ca8f35
         (t1w_pre, sbref_t1, [
             ('outputnode.bias_corrected_t1', 'inputnode.t1'),
             ('outputnode.t1_mask', 'inputnode.t1_mask'),
             ('outputnode.t1_seg', 'inputnode.t1_seg')]),
-<<<<<<< HEAD
         (sbref_pre, epi2sbref, [('outputnode.sbref_unwarped', 'inputnode.sbref'),
                                 ('outputnode.sbref_unwarped_mask', 'inputnode.sbref_mask')]),
         (hmcwf, epi2sbref, [('outputnode.epi_mask', 'inputnode.epi_mask'),
@@ -127,14 +123,6 @@
         (fmap_est, epiunwarp_wf, [('outputnode.fmap', 'inputnode.fmap'),
                                   ('outputnode.fmap_mask', 'inputnode.fmap_mask'),
                                   ('outputnode.fmap_ref', 'inputnode.fmap_ref')]),
-
-=======
-        (sbref_pre, epi2sbref, [('outputnode.sbref_unwarped', 'inputnode.sbref_brain'),
-                                ('outputnode.sbref_unwarped_mask', 'inputnode.sbref_brain_mask')]),
-        (hmcwf, epi2sbref, [('outputnode.epi_brain', 'inputnode.epi_brain')]),
-        (hmcwf, epi2sbref, [('outputnode.epi_mean', 'inputnode.epi_mean')]),
-        (hmcwf, epi2sbref, [('inputnode.epi', 'inputnode.epi')]),
->>>>>>> a8ca8f35
         (sbref_t1, t1_to_epi_transforms, [(('outputnode.mat_t1_to_sbr'), 'in_file')]),
         (epi2sbref, t1_to_epi_transforms, [('outputnode.out_mat_inv', 'in_file2')]),
 
@@ -145,34 +133,10 @@
                                ('outputnode.motion_confounds_file',
                                 'inputnode.motion_confounds_file'),
                                ('inputnode.epi', 'inputnode.source_file')]),
-<<<<<<< HEAD
         (epiunwarp_wf, confounds_wf, [('outputnode.epi_mask', 'inputnode.epi_mask'),
                                       ('outputnode.epi_unwarp', 'inputnode.fmri_file')]),
         (t1w_pre, confounds_wf, [('outputnode.t1_tpms', 'inputnode.t1_tpms')]),
-=======
-        (t1w_pre, confounds_wf, [('outputnode.t1_seg', 'inputnode.t1_seg')]),
->>>>>>> a8ca8f35
     ])
-
-
-    if fmap_est is not None:
-        # EPI unwarp
-        epiunwarp_wf = epi_unwarp(settings=settings)
-
-        workflow.connect([
-            (fmap_est, sbref_pre, [('outputnode.fmap', 'inputnode.fmap'),
-                                   ('outputnode.fmap_ref', 'inputnode.fmap_ref'),
-                                   ('outputnode.fmap_mask', 'inputnode.fmap_mask')]),
-            (fmap_est, epiunwarp_wf, [('outputnode.fmap', 'inputnode.fmap'),
-                                      ('outputnode.fmap_mask', 'inputnode.fmap_mask'),
-                                      ('outputnode.fmap_ref', 'inputnode.fmap_ref')]),
-            (hmcwf, epiunwarp_wf, [('inputnode.epi', 'inputnode.epi')]),
-            (epiunwarp_wf, confounds_wf, [('outputnode.epi_mask', 'inputnode.epi_mask'),
-                                          ('outputnode.epi_unwarp', 'inputnode.fmri_file')]),
-        ])
-    else:
-        raise NotImplementedError
-
     return workflow
 
 
