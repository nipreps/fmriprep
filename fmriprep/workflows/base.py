#!/usr/bin/env python
# -*- coding: utf-8 -*-
# emacs: -*- mode: python; py-indent-offset: 4; indent-tabs-mode: nil -*-
# vi: set ft=python sts=4 ts=4 sw=4 et:
"""
fMRIprep base processing workflows
^^^^^^^^^^^^^^^^^^^^^^^^^^^^^^^^^^

.. autofunction:: init_fmriprep_wf
.. autofunction:: init_single_subject_wf

"""

import sys
import os
from copy import deepcopy
import pdb

from niworkflows.nipype.pipeline import engine as pe
from niworkflows.nipype.interfaces import utility as niu

from ..interfaces import (
    BIDSDataGrabber, BIDSFreeSurferDir, BIDSInfo, SubjectSummary, AboutSummary,
    DerivativesDataSink
)
from ..utils.bids import collect_data
from ..utils.misc import fix_multi_T1w_source_name
from ..info import __version__

from .anatomical import init_anat_preproc_wf
from .bold import init_func_preproc_wf, init_onlyfunc_preproc_wf


def init_fmriprep_wf(subject_list, task_id, run_uuid,
                     ignore, debug, low_mem, anat_only, func_only, longitudinal, omp_nthreads,
                     skull_strip_template, work_dir, output_dir, bids_dir,
                     freesurfer, output_spaces, template, medial_surface_nan, hires,
                     use_bbr, bold2t1w_dof, fmap_bspline, fmap_demean, use_syn, force_syn,
                     use_aroma, ignore_aroma_err, output_grid_ref):
    """
    This workflow organizes the execution of FMRIPREP, with a sub-workflow for
    each subject.

    If FreeSurfer is to be used, a FreeSurfer derivatives folder is created and
    populated with any needed template subjects.

    .. workflow::
        :graph2use: orig
        :simple_form: yes

        from fmriprep.workflows.base import init_fmriprep_wf
        wf = init_fmriprep_wf(subject_list=['fmripreptest'],
                              task_id='',
                              run_uuid='X',
                              ignore=[],
                              debug=False,
                              low_mem=False,
                              anat_only=False,
                              func_only=False,
                              longitudinal=False,
                              omp_nthreads=1,
                              skull_strip_template='OASIS',
                              work_dir='.',
                              output_dir='.',
                              bids_dir='.',
                              freesurfer=True,
                              output_spaces=['T1w', 'fsnative',
                                            'template', 'fsaverage5'],
                              template='MNI152NLin2009cAsym',
                              hires=True,
                              use_bbr=True,
                              bold2t1w_dof=9,
                              fmap_bspline=False,
                              fmap_demean=True,
                              use_syn=True,
                              force_syn=True,
                              use_aroma=False,
                              ignore_aroma_err=False,
                              output_grid_ref=None)


    Parameters

        subject_list : list
            List of subject labels
        task_id : str or None
            Task ID of BOLD series to preprocess, or ``None`` to preprocess all
        run_uuid : str
            Unique identifier for execution instance
        ignore : list
            Preprocessing steps to skip (may include "slicetiming", "fieldmaps")
        debug : bool
            Enable debugging outputs
        low_mem : bool
            Write uncompressed .nii files in some cases to reduce memory usage
        anat_only : bool
            Disable functional workflows
        func_only : bool
            Disable anatomical workflows
        longitudinal : bool
            Treat multiple sessions as longitudinal (may increase runtime)
            See sub-workflows for specific differences
        omp_nthreads : int
            Maximum number of threads an individual process may use
        skull_strip_template : str
            Name of ANTs skull-stripping template ('OASIS' or 'NKI')
        work_dir : str
            Directory in which to store workflow execution state and temporary files
        output_dir : str
            Directory in which to save derivatives
        bids_dir : str
            Root directory of BIDS dataset
        freesurfer : bool
            Enable FreeSurfer surface reconstruction (may increase runtime)
        output_spaces : list
            List of output spaces functional images are to be resampled to.
            Some parts of pipeline will only be instantiated for some output spaces.

            Valid spaces:

             - T1w
             - template
             - fsnative
             - fsaverage (or other pre-existing FreeSurfer templates)
        template : str
            Name of template targeted by `'template'` output space
        hires : bool
            Enable sub-millimeter preprocessing in FreeSurfer
        use_bbr : bool or None
            Enable/disable boundary-based registration refinement.
            If ``None``, test BBR result for distortion before accepting.
        bold2t1w_dof : 6, 9 or 12
            Degrees-of-freedom for BOLD-T1w registration
        fmap_bspline : bool
            **Experimental**: Fit B-Spline field using least-squares
        fmap_demean : bool
            Demean voxel-shift map during unwarp
        use_syn : bool
            **Experimental**: Enable ANTs SyN-based susceptibility distortion correction (SDC).
            If fieldmaps are present and enabled, this is not run, by default.
        force_syn : bool
            **Temporary**: Always run SyN-based SDC
        use_aroma : bool
            Perform ICA-AROMA on MNI-resampled functional series
        ignore_aroma_err : bool
            Do not fail on ICA-AROMA errors
        output_grid_ref : str or None
            Path of custom reference image for normalization

    """
    fmriprep_wf = pe.Workflow(name='fmriprep_wf')
    fmriprep_wf.base_dir = work_dir

    if freesurfer:
        fsdir = pe.Node(
            BIDSFreeSurferDir(
                derivatives=output_dir,
                freesurfer_home=os.getenv('FREESURFER_HOME'),
                spaces=output_spaces),
            name='fsdir', run_without_submitting=True)

    reportlets_dir = os.path.join(work_dir, 'reportlets')
    for subject_id in subject_list:
        print(subject_id)
        single_subject_wf = init_single_subject_wf(subject_id=subject_id,
                                                   task_id=task_id,
                                                   name="single_subject_" + subject_id + "_wf",
                                                   ignore=ignore,
                                                   debug=debug,
                                                   low_mem=low_mem,
                                                   anat_only=anat_only,
<<<<<<< HEAD
                                                   dismiss_t1w=dismiss_t1w,
=======
                                                   func_only=func_only,
>>>>>>> cb3c6fc3
                                                   longitudinal=longitudinal,
                                                   omp_nthreads=omp_nthreads,
                                                   skull_strip_ants=skull_strip_ants,
                                                   skull_strip_template=skull_strip_template,
                                                   reportlets_dir=reportlets_dir,
                                                   output_dir=output_dir,
                                                   bids_dir=bids_dir,
                                                   freesurfer=freesurfer,
                                                   output_spaces=output_spaces,
                                                   template=template,
                                                   medial_surface_nan=medial_surface_nan,
                                                   hires=hires,
                                                   use_bbr=use_bbr,
                                                   bold2t1w_dof=bold2t1w_dof,
                                                   fmap_bspline=fmap_bspline,
                                                   fmap_demean=fmap_demean,
                                                   use_syn=use_syn,
                                                   force_syn=force_syn,
                                                   output_grid_ref=output_grid_ref,
                                                   use_aroma=use_aroma,
                                                   ignore_aroma_err=ignore_aroma_err)

        single_subject_wf.config['execution']['crashdump_dir'] = (
            os.path.join(output_dir, "fmriprep", "sub-" + subject_id, 'log', run_uuid)
        )
        for node in single_subject_wf._get_all_nodes():
            node.config = deepcopy(single_subject_wf.config)
        if freesurfer:
            fmriprep_wf.connect(fsdir, 'subjects_dir',
                                single_subject_wf, 'inputnode.subjects_dir')
        else:
            fmriprep_wf.add_nodes([single_subject_wf])

    return fmriprep_wf


def init_single_subject_wf(subject_id, task_id, name,
                           ignore, debug, low_mem, anat_only, func_only, longitudinal,
                           omp_nthreads, skull_strip_template, reportlets_dir, output_dir,
                           bids_dir, freesurfer, output_spaces, template, medial_surface_nan,
                           hires, use_bbr, bold2t1w_dof, fmap_bspline, fmap_demean, use_syn,
                           force_syn, output_grid_ref, use_aroma, ignore_aroma_err):
    """
    This workflow organizes the preprocessing pipeline for a single subject.
    It collects and reports information about the subject, and prepares
    sub-workflows to perform anatomical and functional preprocessing.

    Anatomical preprocessing is performed in a single workflow, regardless of
    the number of sessions.
    Functional preprocessing is performed using a separate workflow for each
    individual BOLD series.

    .. workflow::
        :graph2use: orig
        :simple_form: yes

        from fmriprep.workflows.base import init_single_subject_wf
        wf = init_single_subject_wf(subject_id='test',
                                    name='single_subject_wf',
                                    task_id='',
                                    longitudinal=False,
                                    omp_nthreads=1,
                                    freesurfer=True,
                                    reportlets_dir='.',
                                    output_dir='.',
                                    bids_dir='.',
                                    skull_strip_template='OASIS',
                                    template='MNI152NLin2009cAsym',
                                    output_spaces=['T1w', 'fsnative',
                                                  'template', 'fsaverage5'],
                                    ignore=[],
                                    debug=False,
                                    low_mem=False,
                                    anat_only=False,
                                    func_only=False,
                                    hires=True,
                                    use_bbr=True,
                                    bold2t1w_dof=9,
                                    fmap_bspline=False,
                                    fmap_demean=True,
                                    use_syn=True,
                                    force_syn=True,
                                    output_grid_ref=None,
                                    use_aroma=False,
                                    ignore_aroma_err=False)

    Parameters

        subject_id : str
            List of subject labels
        task_id : str or None
            Task ID of BOLD series to preprocess, or ``None`` to preprocess all
        name : str
            Name of workflow
        ignore : list
            Preprocessing steps to skip (may include "slicetiming", "fieldmaps")
        debug : bool
            Enable debugging outputs
        low_mem : bool
            Write uncompressed .nii files in some cases to reduce memory usage
        anat_only : bool
            Disable functional workflows
        func_only : bool
            Disable anatomical workflows
        longitudinal : bool
            Treat multiple sessions as longitudinal (may increase runtime)
            See sub-workflows for specific differences
        omp_nthreads : int
            Maximum number of threads an individual process may use
        skull_strip_template : str
            Name of ANTs skull-stripping template ('OASIS' or 'NKI')
        reportlets_dir : str
            Directory in which to save reportlets
        output_dir : str
            Directory in which to save derivatives
        bids_dir : str
            Root directory of BIDS dataset
        freesurfer : bool
            Enable FreeSurfer surface reconstruction (may increase runtime)
        output_spaces : list
            List of output spaces functional images are to be resampled to.
            Some parts of pipeline will only be instantiated for some output spaces.

            Valid spaces:

             - T1w
             - template
             - fsnative
             - fsaverage (or other pre-existing FreeSurfer templates)
        template : str
            Name of template targeted by `'template'` output space
        hires : bool
            Enable sub-millimeter preprocessing in FreeSurfer
        use_bbr : bool or None
            Enable/disable boundary-based registration refinement.
            If ``None``, test BBR result for distortion before accepting.
        bold2t1w_dof : 6, 9 or 12
            Degrees-of-freedom for BOLD-T1w registration
        fmap_bspline : bool
            **Experimental**: Fit B-Spline field using least-squares
        fmap_demean : bool
            Demean voxel-shift map during unwarp
        use_syn : bool
            **Experimental**: Enable ANTs SyN-based susceptibility distortion correction (SDC).
            If fieldmaps are present and enabled, this is not run, by default.
        force_syn : bool
            **Temporary**: Always run SyN-based SDC
        output_grid_ref : str or None
            Path of custom reference image for normalization
        use_aroma : bool
            Perform ICA-AROMA on MNI-resampled functional series
        ignore_aroma_err : bool
            Do not fail on ICA-AROMA errors

    Inputs

        subjects_dir
            FreeSurfer SUBJECTS_DIR

    """
    if name in ('single_subject_wf', 'single_subject_fmripreptest_wf'):
        # for documentation purposes
        subject_data = {
            't1w': ['/completely/made/up/path/sub-01_T1w.nii.gz'],
            'bold': ['/completely/made/up/path/sub-01_task-nback_bold.nii.gz']
        }
        layout = None

    else:
        print('bids_dir:')
        print(bids_dir)
        print('subject_id:')
        print(subject_id)
        print('task_id')
        print(task_id)
        subject_data, layout = collect_data(bids_dir, subject_id, task_id)

    print('base.py line 329: Subject Data:')
    print(subject_data)
    # Make sure we always go through these two checks
    if not anat_only and subject_data['bold'] == []:
        raise Exception("No BOLD images found for participant {} and task {}. "
                        "All workflows require BOLD images.".format(
                            subject_id, task_id if task_id else '<all>'))

<<<<<<< HEAD
    if not dismiss_t1w and subject_data['t1w'] == []:
    #if not subject_data['t1w']:
        # Insert code to run only the functional workflow here
        raise Exception("No T1w images found for participant {}.".format(subject_id))
   # if func_only == 1:
      #  print("Only preprocessing functional scans; coregistering without anatomicals")
=======
    if not func_only or not subject_data['t1w']:
        raise Exception("No T1w images found for participant {}. "
                        "All workflows require T1w images.".format(subject_id))
>>>>>>> cb3c6fc3

    workflow = pe.Workflow(name=name)

    inputnode = pe.Node(niu.IdentityInterface(fields=['subjects_dir']),
                        name='inputnode')

<<<<<<< HEAD
    bidssrc = pe.Node(BIDSDataGrabber(subject_data=subject_data, anat_only=anat_only, dismiss_t1w=dismiss_t1w),
=======
    bidssrc = pe.Node(BIDSDataGrabber(subject_data=subject_data, anat_only=anat_only,
                                      func_only=func_only),
>>>>>>> cb3c6fc3
                      name='bidssrc')

    bids_info = pe.Node(BIDSInfo(), name='bids_info', run_without_submitting=True)

    summary = pe.Node(SubjectSummary(output_spaces=output_spaces, template=template),
                      name='summary', run_without_submitting=True)

    about = pe.Node(AboutSummary(version=__version__,
                                 command=' '.join(sys.argv)),
                    name='about', run_without_submitting=True)

    ds_summary_report = pe.Node(
        DerivativesDataSink(base_directory=reportlets_dir,
                            suffix='summary'),
        name='ds_summary_report', run_without_submitting=True)

    ds_about_report = pe.Node(
        DerivativesDataSink(base_directory=reportlets_dir,
                            suffix='about'),
        name='ds_about_report', run_without_submitting=True)

    # if dismiss_t1w: skip anat_preproc_wf
    # Preprocessing of T1w (includes registration to MNI)
<<<<<<< HEAD
    anat_preproc_wf = init_anat_preproc_wf(name="anat_preproc_wf",
                                           skull_strip_ants=skull_strip_ants,
                                           skull_strip_template=skull_strip_template,
                                           output_spaces=output_spaces,
                                           template=template,
                                           debug=debug,
                                           longitudinal=longitudinal,
                                           omp_nthreads=omp_nthreads,
                                           freesurfer=freesurfer,
                                           hires=hires,
                                           reportlets_dir=reportlets_dir,
                                           output_dir=output_dir)

    workflow.connect([
        (inputnode, anat_preproc_wf, [('subjects_dir', 'inputnode.subjects_dir')]),
        (bidssrc, bids_info, [(('t1w', fix_multi_T1w_source_name), 'in_file')]),
        (inputnode, summary, [('subjects_dir', 'subjects_dir')]),
        (bidssrc, summary, [('t1w', 't1w'),
                            ('t2w', 't2w'),
                            ('bold', 'bold')]),
        (bids_info, summary, [('subject_id', 'subject_id')]),
        (bidssrc, anat_preproc_wf, [('t1w', 'inputnode.t1w'),
                                    ('t2w', 'inputnode.t2w')]),
        (summary, anat_preproc_wf, [('subject_id', 'inputnode.subject_id')]),
        (bidssrc, ds_summary_report, [(('t1w', fix_multi_T1w_source_name), 'source_file')]),
        (summary, ds_summary_report, [('out_report', 'in_file')]),
        (bidssrc, ds_about_report, [(('t1w', fix_multi_T1w_source_name), 'source_file')]),
        (about, ds_about_report, [('out_report', 'in_file')]),
    ])

    if anat_only:
        return workflow

    for bold_file in subject_data['bold']:
        func_preproc_wf = init_func_preproc_wf(bold_file=bold_file,
                                               layout=layout,
                                               ignore=ignore,
                                               freesurfer=freesurfer,
                                               use_bbr=use_bbr,
                                               bold2t1w_dof=bold2t1w_dof,
                                               reportlets_dir=reportlets_dir,
=======
    if not func_only:
        anat_preproc_wf = init_anat_preproc_wf(name="anat_preproc_wf",
                                               skull_strip_template=skull_strip_template,
>>>>>>> cb3c6fc3
                                               output_spaces=output_spaces,
                                               template=template,
                                               debug=debug,
                                               longitudinal=longitudinal,
                                               omp_nthreads=omp_nthreads,
                                               freesurfer=freesurfer,
                                               hires=hires,
                                               reportlets_dir=reportlets_dir,
                                               output_dir=output_dir)

        workflow.connect([
            (inputnode, anat_preproc_wf, [('subjects_dir', 'inputnode.subjects_dir')]),
            (bidssrc, bids_info, [(('t1w', fix_multi_T1w_source_name), 'in_file')]),
            (inputnode, summary, [('subjects_dir', 'subjects_dir')]),
            (bidssrc, summary, [('t1w', 't1w'),
                                ('t2w', 't2w'),
                                ('bold', 'bold')]),
            (bids_info, summary, [('subject_id', 'subject_id')]),
            (bidssrc, anat_preproc_wf, [('t1w', 'inputnode.t1w'),
                                        ('t2w', 'inputnode.t2w')]),
            (summary, anat_preproc_wf, [('subject_id', 'inputnode.subject_id')]),
            (bidssrc, ds_summary_report, [(('t1w', fix_multi_T1w_source_name), 'source_file')]),
            (summary, ds_summary_report, [('out_report', 'in_file')]),
            (bidssrc, ds_about_report, [(('t1w', fix_multi_T1w_source_name), 'source_file')]),
            (about, ds_about_report, [('out_report', 'in_file')]),
        ])

        if anat_only:
            return workflow

    for bold_file in subject_data['bold']:
        if not func_only:  # Connect anatomical only if possible
            func_preproc_wf = init_func_preproc_wf(
                bold_file=bold_file,
                layout=layout,
                ignore=ignore,
                freesurfer=freesurfer,
                func_only=func_only,
                use_bbr=use_bbr,
                bold2t1w_dof=bold2t1w_dof,
                reportlets_dir=reportlets_dir,
                output_spaces=output_spaces,
                template=template,
                medial_surface_nan=medial_surface_nan,
                output_dir=output_dir,
                omp_nthreads=omp_nthreads,
                low_mem=low_mem,
                fmap_bspline=fmap_bspline,
                fmap_demean=fmap_demean,
                use_syn=use_syn,
                force_syn=force_syn,
                debug=debug,
                output_grid_ref=output_grid_ref,
                use_aroma=use_aroma,
                ignore_aroma_err=ignore_aroma_err,
            )

            workflow.connect([
                (anat_preproc_wf, func_preproc_wf,
                 [('outputnode.t1_preproc', 'inputnode.t1_preproc'),
                  ('outputnode.t1_brain', 'inputnode.t1_brain'),
                  ('outputnode.t1_mask', 'inputnode.t1_mask'),
                  ('outputnode.t1_seg', 'inputnode.t1_seg'),
                  ('outputnode.t1_tpms', 'inputnode.t1_tpms'),
                  ('outputnode.t1_2_mni_forward_transform',
                   'inputnode.t1_2_mni_forward_transform'),
                  ('outputnode.t1_2_mni_reverse_transform',
                   'inputnode.t1_2_mni_reverse_transform'),
                  # Undefined if --no-freesurfer, but this is safe
                  ('outputnode.subjects_dir', 'inputnode.subjects_dir'),
                  ('outputnode.subject_id', 'inputnode.subject_id'),
                  ('outputnode.t1_2_fsnative_forward_transform',
                   'inputnode.t1_2_fsnative_forward_transform'),
                  ('outputnode.t1_2_fsnative_reverse_transform',
                   'inputnode.t1_2_fsnative_reverse_transform')]),
            ])
        else:
            func_preproc_wf = init_onlyfunc_preproc_wf(
                bold_file=bold_file,
                layout=layout,
                ignore=ignore,
                reportlets_dir=reportlets_dir,
                output_dir=output_dir,
                omp_nthreads=omp_nthreads,
                low_mem=low_mem,
                fmap_bspline=fmap_bspline,
                fmap_demean=fmap_demean,
                debug=debug,
                use_aroma=use_aroma,
                ignore_aroma_err=ignore_aroma_err,
            )

    return workflow<|MERGE_RESOLUTION|>--- conflicted
+++ resolved
@@ -14,7 +14,6 @@
 import sys
 import os
 from copy import deepcopy
-import pdb
 
 from niworkflows.nipype.pipeline import engine as pe
 from niworkflows.nipype.interfaces import utility as niu
@@ -33,7 +32,7 @@
 
 def init_fmriprep_wf(subject_list, task_id, run_uuid,
                      ignore, debug, low_mem, anat_only, func_only, longitudinal, omp_nthreads,
-                     skull_strip_template, work_dir, output_dir, bids_dir,
+                     skull_strip_ants, skull_strip_template, work_dir, output_dir, bids_dir,
                      freesurfer, output_spaces, template, medial_surface_nan, hires,
                      use_bbr, bold2t1w_dof, fmap_bspline, fmap_demean, use_syn, force_syn,
                      use_aroma, ignore_aroma_err, output_grid_ref):
@@ -161,7 +160,6 @@
 
     reportlets_dir = os.path.join(work_dir, 'reportlets')
     for subject_id in subject_list:
-        print(subject_id)
         single_subject_wf = init_single_subject_wf(subject_id=subject_id,
                                                    task_id=task_id,
                                                    name="single_subject_" + subject_id + "_wf",
@@ -169,11 +167,7 @@
                                                    debug=debug,
                                                    low_mem=low_mem,
                                                    anat_only=anat_only,
-<<<<<<< HEAD
-                                                   dismiss_t1w=dismiss_t1w,
-=======
                                                    func_only=func_only,
->>>>>>> cb3c6fc3
                                                    longitudinal=longitudinal,
                                                    omp_nthreads=omp_nthreads,
                                                    skull_strip_ants=skull_strip_ants,
@@ -212,7 +206,7 @@
 
 def init_single_subject_wf(subject_id, task_id, name,
                            ignore, debug, low_mem, anat_only, func_only, longitudinal,
-                           omp_nthreads, skull_strip_template, reportlets_dir, output_dir,
+                           omp_nthreads, skull_strip_ants,skull_strip_template, reportlets_dir, output_dir,
                            bids_dir, freesurfer, output_spaces, template, medial_surface_nan,
                            hires, use_bbr, bold2t1w_dof, fmap_bspline, fmap_demean, use_syn,
                            force_syn, output_grid_ref, use_aroma, ignore_aroma_err):
@@ -341,48 +335,26 @@
             'bold': ['/completely/made/up/path/sub-01_task-nback_bold.nii.gz']
         }
         layout = None
-
     else:
-        print('bids_dir:')
-        print(bids_dir)
-        print('subject_id:')
-        print(subject_id)
-        print('task_id')
-        print(task_id)
         subject_data, layout = collect_data(bids_dir, subject_id, task_id)
 
-    print('base.py line 329: Subject Data:')
-    print(subject_data)
     # Make sure we always go through these two checks
     if not anat_only and subject_data['bold'] == []:
         raise Exception("No BOLD images found for participant {} and task {}. "
                         "All workflows require BOLD images.".format(
                             subject_id, task_id if task_id else '<all>'))
 
-<<<<<<< HEAD
-    if not dismiss_t1w and subject_data['t1w'] == []:
-    #if not subject_data['t1w']:
-        # Insert code to run only the functional workflow here
-        raise Exception("No T1w images found for participant {}.".format(subject_id))
-   # if func_only == 1:
-      #  print("Only preprocessing functional scans; coregistering without anatomicals")
-=======
     if not func_only or not subject_data['t1w']:
         raise Exception("No T1w images found for participant {}. "
                         "All workflows require T1w images.".format(subject_id))
->>>>>>> cb3c6fc3
 
     workflow = pe.Workflow(name=name)
 
     inputnode = pe.Node(niu.IdentityInterface(fields=['subjects_dir']),
                         name='inputnode')
 
-<<<<<<< HEAD
-    bidssrc = pe.Node(BIDSDataGrabber(subject_data=subject_data, anat_only=anat_only, dismiss_t1w=dismiss_t1w),
-=======
     bidssrc = pe.Node(BIDSDataGrabber(subject_data=subject_data, anat_only=anat_only,
                                       func_only=func_only),
->>>>>>> cb3c6fc3
                       name='bidssrc')
 
     bids_info = pe.Node(BIDSInfo(), name='bids_info', run_without_submitting=True)
@@ -404,55 +376,11 @@
                             suffix='about'),
         name='ds_about_report', run_without_submitting=True)
 
-    # if dismiss_t1w: skip anat_preproc_wf
     # Preprocessing of T1w (includes registration to MNI)
-<<<<<<< HEAD
-    anat_preproc_wf = init_anat_preproc_wf(name="anat_preproc_wf",
-                                           skull_strip_ants=skull_strip_ants,
-                                           skull_strip_template=skull_strip_template,
-                                           output_spaces=output_spaces,
-                                           template=template,
-                                           debug=debug,
-                                           longitudinal=longitudinal,
-                                           omp_nthreads=omp_nthreads,
-                                           freesurfer=freesurfer,
-                                           hires=hires,
-                                           reportlets_dir=reportlets_dir,
-                                           output_dir=output_dir)
-
-    workflow.connect([
-        (inputnode, anat_preproc_wf, [('subjects_dir', 'inputnode.subjects_dir')]),
-        (bidssrc, bids_info, [(('t1w', fix_multi_T1w_source_name), 'in_file')]),
-        (inputnode, summary, [('subjects_dir', 'subjects_dir')]),
-        (bidssrc, summary, [('t1w', 't1w'),
-                            ('t2w', 't2w'),
-                            ('bold', 'bold')]),
-        (bids_info, summary, [('subject_id', 'subject_id')]),
-        (bidssrc, anat_preproc_wf, [('t1w', 'inputnode.t1w'),
-                                    ('t2w', 'inputnode.t2w')]),
-        (summary, anat_preproc_wf, [('subject_id', 'inputnode.subject_id')]),
-        (bidssrc, ds_summary_report, [(('t1w', fix_multi_T1w_source_name), 'source_file')]),
-        (summary, ds_summary_report, [('out_report', 'in_file')]),
-        (bidssrc, ds_about_report, [(('t1w', fix_multi_T1w_source_name), 'source_file')]),
-        (about, ds_about_report, [('out_report', 'in_file')]),
-    ])
-
-    if anat_only:
-        return workflow
-
-    for bold_file in subject_data['bold']:
-        func_preproc_wf = init_func_preproc_wf(bold_file=bold_file,
-                                               layout=layout,
-                                               ignore=ignore,
-                                               freesurfer=freesurfer,
-                                               use_bbr=use_bbr,
-                                               bold2t1w_dof=bold2t1w_dof,
-                                               reportlets_dir=reportlets_dir,
-=======
     if not func_only:
         anat_preproc_wf = init_anat_preproc_wf(name="anat_preproc_wf",
                                                skull_strip_template=skull_strip_template,
->>>>>>> cb3c6fc3
+                                               skull_strip_ants=skull_strip_ants,
                                                output_spaces=output_spaces,
                                                template=template,
                                                debug=debug,
