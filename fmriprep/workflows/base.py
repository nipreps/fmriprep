--- conflicted
+++ resolved
@@ -108,10 +108,7 @@
         (inputnode, t1w_pre, [('subjects_dir', 'inputnode.subjects_dir')]),
         (bidssrc, t1w_pre, [('t1w', 'inputnode.t1w'),
                             ('t2w', 'inputnode.t2w')]),
-<<<<<<< HEAD
         (bidssrc, t1w_pre, [('roi', 'inputnode.roi')]) 
-=======
->>>>>>> aed31d69
     ])
 
     for bold_file in subject_data['func']:
