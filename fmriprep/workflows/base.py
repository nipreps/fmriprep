--- conflicted
+++ resolved
@@ -177,38 +177,6 @@
 
     reportlets_dir = os.path.join(work_dir, 'reportlets')
     for subject_id in subject_list:
-<<<<<<< HEAD
-        single_subject_wf = init_single_subject_wf(subject_id=subject_id,
-                                                   task_id=task_id,
-                                                   name="single_subject_" + subject_id + "_wf",
-                                                   reportlets_dir=reportlets_dir,
-                                                   output_dir=output_dir,
-                                                   bids_dir=bids_dir,
-                                                   ignore=ignore,
-                                                   debug=debug,
-                                                   low_mem=low_mem,
-                                                   anat_only=anat_only,
-                                                   longitudinal=longitudinal,
-                                                   t2s_coreg=t2s_coreg,
-                                                   omp_nthreads=omp_nthreads,
-                                                   skull_strip_template=skull_strip_template,
-                                                   skull_strip_fixed_seed=skull_strip_fixed_seed,
-                                                   freesurfer=freesurfer,
-                                                   output_references=output_references,
-                                                   medial_surface_nan=medial_surface_nan,
-                                                   cifti_output=cifti_output,
-                                                   hires=hires,
-                                                   use_bbr=use_bbr,
-                                                   bold2t1w_dof=bold2t1w_dof,
-                                                   fmap_bspline=fmap_bspline,
-                                                   fmap_demean=fmap_demean,
-                                                   use_syn=use_syn,
-                                                   force_syn=force_syn,
-                                                   template_out_grid=template_out_grid,
-                                                   use_aroma=use_aroma,
-                                                   aroma_melodic_dim=aroma_melodic_dim,
-                                                   ignore_aroma_err=ignore_aroma_err)
-=======
         single_subject_wf = init_single_subject_wf(
             subject_id=subject_id,
             task_id=task_id,
@@ -226,8 +194,7 @@
             skull_strip_template=skull_strip_template,
             skull_strip_fixed_seed=skull_strip_fixed_seed,
             freesurfer=freesurfer,
-            output_spaces=output_spaces,
-            template=template,
+            output_references=output_references,
             medial_surface_nan=medial_surface_nan,
             cifti_output=cifti_output,
             hires=hires,
@@ -243,7 +210,6 @@
             ignore_aroma_err=ignore_aroma_err,
             use_mcflirt=use_mcflirt,
         )
->>>>>>> b9576a56
 
         single_subject_wf.config['execution']['crashdump_dir'] = (
             os.path.join(output_dir, "fmriprep", "sub-" + subject_id, 'log', run_uuid)
