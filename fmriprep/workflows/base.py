#!/usr/bin/env python
# -*- coding: utf-8 -*-
# emacs: -*- mode: python; py-indent-offset: 4; indent-tabs-mode: nil -*-
# vi: set ft=python sts=4 ts=4 sw=4 et:
"""
fMRIprep base processing workflows
^^^^^^^^^^^^^^^^^^^^^^^^^^^^^^^^^^

.. autofunction:: init_fmriprep_wf
.. autofunction:: init_single_subject_wf

"""

import sys
import os
from copy import deepcopy

from nipype import __version__ as nipype_ver
from nipype.pipeline import engine as pe
from nipype.interfaces import utility as niu
from nilearn import __version__ as nilearn_ver

from niworkflows.engine.workflows import LiterateWorkflow as Workflow
from niworkflows.interfaces.bids import (
    BIDSInfo, BIDSDataGrabber, BIDSFreeSurferDir
)
from niworkflows.utils.bids import collect_data
from niworkflows.utils.misc import fix_multi_T1w_source_name

from ..interfaces import SubjectSummary, AboutSummary, DerivativesDataSink
from ..__about__ import __version__

from .anatomical import init_anat_preproc_wf
from .bold import init_func_preproc_wf


def init_fmriprep_wf(subject_list, task_id, echo_idx, run_uuid, work_dir, output_dir, bids_dir,
                     ignore, debug, low_mem, anat_only, longitudinal, t2s_coreg,
                     omp_nthreads, skull_strip_template, skull_strip_fixed_seed,
                     freesurfer, output_references, medial_surface_nan, cifti_output, hires,
                     use_bbr, bold2t1w_dof, fmap_bspline, fmap_demean, use_syn, force_syn,
                     use_aroma, ignore_aroma_err, aroma_melodic_dim, template_out_grid):
    """
    This workflow organizes the execution of FMRIPREP, with a sub-workflow for
    each subject.

    If FreeSurfer's recon-all is to be run, a FreeSurfer derivatives folder is
    created and populated with any needed template subjects.

    .. workflow::
        :graph2use: orig
        :simple_form: yes

        import os
        os.environ['FREESURFER_HOME'] = os.getcwd()
        from fmriprep.workflows.base import init_fmriprep_wf
        wf = init_fmriprep_wf(subject_list=['fmripreptest'],
                              task_id='',
                              echo_idx=None,
                              run_uuid='X',
                              work_dir='.',
                              output_dir='.',
                              bids_dir='.',
                              ignore=[],
                              debug=False,
                              low_mem=False,
                              anat_only=False,
                              longitudinal=False,
                              t2s_coreg=False,
                              omp_nthreads=1,
                              skull_strip_template='OASIS',
                              skull_strip_fixed_seed=False,
                              freesurfer=True,
                              output_references=[
                                  'T1w', 'MNI152NLin2009cAsym',
                                  'fsnative', 'fsaverage5'],
                              medial_surface_nan=False,
                              cifti_output=False,
                              hires=True,
                              use_bbr=True,
                              bold2t1w_dof=9,
                              fmap_bspline=False,
                              fmap_demean=True,
                              use_syn=True,
                              force_syn=True,
                              use_aroma=False,
                              ignore_aroma_err=False,
                              aroma_melodic_dim=-200,
                              template_out_grid='native')


    Parameters

        subject_list : list
            List of subject labels
        task_id : str or None
            Task ID of BOLD series to preprocess, or ``None`` to preprocess all
        echo_idx : int or None
            Index of echo to preprocess in multiecho BOLD series,
            or ``None`` to preprocess all
        run_uuid : str
            Unique identifier for execution instance
        work_dir : str
            Directory in which to store workflow execution state and temporary files
        output_dir : str
            Directory in which to save derivatives
        bids_dir : str
            Root directory of BIDS dataset
        ignore : list
            Preprocessing steps to skip (may include "slicetiming", "fieldmaps")
        debug : bool
            Enable debugging outputs
        low_mem : bool
            Write uncompressed .nii files in some cases to reduce memory usage
        anat_only : bool
            Disable functional workflows
        longitudinal : bool
            Treat multiple sessions as longitudinal (may increase runtime)
            See sub-workflows for specific differences
        t2s_coreg : bool
            For multi-echo EPI, use the calculated T2*-map for T2*-driven coregistration
        omp_nthreads : int
            Maximum number of threads an individual process may use
        skull_strip_template : str
            Name of ANTs skull-stripping template ('OASIS' or 'NKI')
        skull_strip_fixed_seed : bool
            Do not use a random seed for skull-stripping - will ensure
            run-to-run replicability when used with --omp-nthreads 1
        freesurfer : bool
            Enable FreeSurfer surface reconstruction (may increase runtime)
        output_references : list
            List of output references and templates that functional images are
            to be resampled to.
            Some parts of pipeline will only be instantiated for some output
            references.
            Valid references: ``T1w``, MNI152* (``MNI152{Lin,NLin2009cAsym}``).
            ``fsnative``, ``fsaverage`` (or other pre-existing FreeSurfer
            templates).
        medial_surface_nan : bool
            Replace medial wall values with NaNs on functional GIFTI files
        cifti_output : bool
            Generate bold CIFTI file in output spaces
        hires : bool
            Enable sub-millimeter preprocessing in FreeSurfer
        use_bbr : bool or None
            Enable/disable boundary-based registration refinement.
            If ``None``, test BBR result for distortion before accepting.
        bold2t1w_dof : 6, 9 or 12
            Degrees-of-freedom for BOLD-T1w registration
        fmap_bspline : bool
            **Experimental**: Fit B-Spline field using least-squares
        fmap_demean : bool
            Demean voxel-shift map during unwarp
        use_syn : bool
            **Experimental**: Enable ANTs SyN-based susceptibility distortion correction (SDC).
            If fieldmaps are present and enabled, this is not run, by default.
        force_syn : bool
            **Temporary**: Always run SyN-based SDC
        use_aroma : bool
            Perform ICA-AROMA on MNI-resampled functional series
        ignore_aroma_err : bool
            Do not fail on ICA-AROMA errors
        template_out_grid : str
            Keyword ('native', '1mm' or '2mm') or path of custom reference
            image for normalization

    """
    fmriprep_wf = Workflow(name='fmriprep_wf')
    fmriprep_wf.base_dir = work_dir

    if freesurfer:
        fsdir = pe.Node(
            BIDSFreeSurferDir(
                derivatives=output_dir,
                freesurfer_home=os.getenv('FREESURFER_HOME'),
<<<<<<< HEAD
                spaces=output_references),
            name='fsdir', run_without_submitting=True)
=======
                spaces=output_spaces),
            name='fsdir_run_' + run_uuid.replace('-', '_'), run_without_submitting=True)
>>>>>>> 6814fa71

    reportlets_dir = os.path.join(work_dir, 'reportlets')
    for subject_id in subject_list:
        single_subject_wf = init_single_subject_wf(
            subject_id=subject_id,
            task_id=task_id,
            echo_idx=echo_idx,
            name="single_subject_" + subject_id + "_wf",
            reportlets_dir=reportlets_dir,
            output_dir=output_dir,
            bids_dir=bids_dir,
            ignore=ignore,
            debug=debug,
            low_mem=low_mem,
            anat_only=anat_only,
            longitudinal=longitudinal,
            t2s_coreg=t2s_coreg,
            omp_nthreads=omp_nthreads,
            skull_strip_template=skull_strip_template,
            skull_strip_fixed_seed=skull_strip_fixed_seed,
            freesurfer=freesurfer,
            output_references=output_references,
            medial_surface_nan=medial_surface_nan,
            cifti_output=cifti_output,
            hires=hires,
            use_bbr=use_bbr,
            bold2t1w_dof=bold2t1w_dof,
            fmap_bspline=fmap_bspline,
            fmap_demean=fmap_demean,
            use_syn=use_syn,
            force_syn=force_syn,
            template_out_grid=template_out_grid,
            use_aroma=use_aroma,
            aroma_melodic_dim=aroma_melodic_dim,
            ignore_aroma_err=ignore_aroma_err,
        )

        single_subject_wf.config['execution']['crashdump_dir'] = (
            os.path.join(output_dir, "fmriprep", "sub-" + subject_id, 'log', run_uuid)
        )
        for node in single_subject_wf._get_all_nodes():
            node.config = deepcopy(single_subject_wf.config)
        if freesurfer:
            fmriprep_wf.connect(fsdir, 'subjects_dir',
                                single_subject_wf, 'inputnode.subjects_dir')
        else:
            fmriprep_wf.add_nodes([single_subject_wf])

    return fmriprep_wf


def init_single_subject_wf(subject_id, task_id, echo_idx, name, reportlets_dir, output_dir,
                           bids_dir, ignore, debug, low_mem, anat_only, longitudinal, t2s_coreg,
                           omp_nthreads, skull_strip_template, skull_strip_fixed_seed,
                           freesurfer, output_references, medial_surface_nan,
                           cifti_output, hires, use_bbr, bold2t1w_dof, fmap_bspline, fmap_demean,
                           use_syn, force_syn, template_out_grid,
                           use_aroma, aroma_melodic_dim, ignore_aroma_err):
    """
    This workflow organizes the preprocessing pipeline for a single subject.
    It collects and reports information about the subject, and prepares
    sub-workflows to perform anatomical and functional preprocessing.

    Anatomical preprocessing is performed in a single workflow, regardless of
    the number of sessions.
    Functional preprocessing is performed using a separate workflow for each
    individual BOLD series.

    .. workflow::
        :graph2use: orig
        :simple_form: yes

        from fmriprep.workflows.base import init_single_subject_wf
        wf = init_single_subject_wf(subject_id='test',
                                    task_id='',
                                    echo_idx=None,
                                    name='single_subject_wf',
                                    reportlets_dir='.',
                                    output_dir='.',
                                    bids_dir='.',
                                    ignore=[],
                                    debug=False,
                                    low_mem=False,
                                    anat_only=False,
                                    longitudinal=False,
                                    t2s_coreg=False,
                                    omp_nthreads=1,
                                    skull_strip_template='OASIS',
                                    skull_strip_fixed_seed=False,
                                    freesurfer=True,
                                    output_references=[
                                        'T1w', 'MNI152NLin2009cAsym',
                                        'fsnative', 'fsaverage5'],
                                    medial_surface_nan=False,
                                    cifti_output=False,
                                    hires=True,
                                    use_bbr=True,
                                    bold2t1w_dof=9,
                                    fmap_bspline=False,
                                    fmap_demean=True,
                                    use_syn=True,
                                    force_syn=True,
                                    template_out_grid='native',
                                    use_aroma=False,
                                    aroma_melodic_dim=-200,
                                    ignore_aroma_err=False)

    Parameters

        subject_id : str
            List of subject labels
        task_id : str or None
            Task ID of BOLD series to preprocess, or ``None`` to preprocess all
        echo_idx : int or None
            Index of echo to preprocess in multiecho BOLD series,
            or ``None`` to preprocess all
        name : str
            Name of workflow
        ignore : list
            Preprocessing steps to skip (may include "slicetiming", "fieldmaps")
        debug : bool
            Enable debugging outputs
        low_mem : bool
            Write uncompressed .nii files in some cases to reduce memory usage
        anat_only : bool
            Disable functional workflows
        longitudinal : bool
            Treat multiple sessions as longitudinal (may increase runtime)
            See sub-workflows for specific differences
        t2s_coreg : bool
            For multi-echo EPI, use the calculated T2*-map for T2*-driven coregistration
        omp_nthreads : int
            Maximum number of threads an individual process may use
        skull_strip_template : str
            Name of ANTs skull-stripping template ('OASIS' or 'NKI')
        skull_strip_fixed_seed : bool
            Do not use a random seed for skull-stripping - will ensure
            run-to-run replicability when used with --omp-nthreads 1
        reportlets_dir : str
            Directory in which to save reportlets
        output_dir : str
            Directory in which to save derivatives
        bids_dir : str
            Root directory of BIDS dataset
        freesurfer : bool
            Enable FreeSurfer surface reconstruction (may increase runtime)
        output_references : list
            List of output references and templates that functional images are
            to be resampled to.
            Some parts of pipeline will only be instantiated for some output
            references.
            Valid references: ``T1w``, MNI152* (``MNI152{Lin,NLin2009cAsym}``).
            ``fsnative``, ``fsaverage`` (or other pre-existing FreeSurfer
            templates).
        medial_surface_nan : bool
            Replace medial wall values with NaNs on functional GIFTI files
        cifti_output : bool
            Generate bold CIFTI file in output spaces
        hires : bool
            Enable sub-millimeter preprocessing in FreeSurfer
        use_bbr : bool or None
            Enable/disable boundary-based registration refinement.
            If ``None``, test BBR result for distortion before accepting.
        bold2t1w_dof : 6, 9 or 12
            Degrees-of-freedom for BOLD-T1w registration
        fmap_bspline : bool
            **Experimental**: Fit B-Spline field using least-squares
        fmap_demean : bool
            Demean voxel-shift map during unwarp
        use_syn : bool
            **Experimental**: Enable ANTs SyN-based susceptibility distortion correction (SDC).
            If fieldmaps are present and enabled, this is not run, by default.
        force_syn : bool
            **Temporary**: Always run SyN-based SDC
        template_out_grid : str
            Keyword ('native', '1mm' or '2mm') or path of custom reference
            image for normalization
        use_aroma : bool
            Perform ICA-AROMA on MNI-resampled functional series
        ignore_aroma_err : bool
            Do not fail on ICA-AROMA errors

    Inputs

        subjects_dir
            FreeSurfer SUBJECTS_DIR

    """
    if name in ('single_subject_wf', 'single_subject_fmripreptest_wf'):
        # for documentation purposes
        subject_data = {
            't1w': ['/completely/made/up/path/sub-01_T1w.nii.gz'],
            'bold': ['/completely/made/up/path/sub-01_task-nback_bold.nii.gz']
        }
        layout = None
    else:
        subject_data, layout = collect_data(bids_dir, subject_id, task_id, echo_idx)

    # Make sure we always go through these two checks
    if not anat_only and subject_data['bold'] == []:
        raise Exception("No BOLD images found for participant {} and task {}. "
                        "All workflows require BOLD images.".format(
                            subject_id, task_id if task_id else '<all>'))

    if not subject_data['t1w']:
        raise Exception("No T1w images found for participant {}. "
                        "All workflows require T1w images.".format(subject_id))

    workflow = Workflow(name=name)
    workflow.__desc__ = """
Results included in this manuscript come from preprocessing
performed using *fMRIPprep* {fmriprep_ver}
(@fmriprep1; @fmriprep2; RRID:SCR_016216),
which is based on *Nipype* {nipype_ver}
(@nipype1; @nipype2; RRID:SCR_002502).

""".format(fmriprep_ver=__version__, nipype_ver=nipype_ver)
    workflow.__postdesc__ = """

Many internal operations of *fMRIPrep* use
*Nilearn* {nilearn_ver} [@nilearn, RRID:SCR_001362],
mostly within the functional processing workflow.
For more details of the pipeline, see [the section corresponding
to workflows in *fMRIPrep*'s documentation]\
(https://fmriprep.readthedocs.io/en/latest/workflows.html \
"FMRIPrep's documentation").


### References

""".format(nilearn_ver=nilearn_ver)

    inputnode = pe.Node(niu.IdentityInterface(fields=['subjects_dir']),
                        name='inputnode')

    bidssrc = pe.Node(BIDSDataGrabber(subject_data=subject_data, anat_only=anat_only),
                      name='bidssrc')

    bids_info = pe.Node(BIDSInfo(), name='bids_info', run_without_submitting=True)

    summary = pe.Node(SubjectSummary(output_references=output_references),
                      name='summary', run_without_submitting=True)

    about = pe.Node(AboutSummary(version=__version__,
                                 command=' '.join(sys.argv)),
                    name='about', run_without_submitting=True)

    ds_report_summary = pe.Node(
        DerivativesDataSink(base_directory=reportlets_dir,
                            suffix='summary'),
        name='ds_report_summary', run_without_submitting=True)

    ds_report_about = pe.Node(
        DerivativesDataSink(base_directory=reportlets_dir,
                            suffix='about'),
        name='ds_report_about', run_without_submitting=True)

    # Preprocessing of T1w (includes registration to MNI)
    anat_preproc_wf = init_anat_preproc_wf(name="anat_preproc_wf",
                                           skull_strip_template=skull_strip_template,
                                           skull_strip_fixed_seed=skull_strip_fixed_seed,
                                           output_references=output_references,
                                           debug=debug,
                                           longitudinal=longitudinal,
                                           omp_nthreads=omp_nthreads,
                                           freesurfer=freesurfer,
                                           hires=hires,
                                           reportlets_dir=reportlets_dir,
                                           output_dir=output_dir,
                                           num_t1w=len(subject_data['t1w']))

    workflow.connect([
        (inputnode, anat_preproc_wf, [('subjects_dir', 'inputnode.subjects_dir')]),
        (bidssrc, bids_info, [(('t1w', fix_multi_T1w_source_name), 'in_file')]),
        (inputnode, summary, [('subjects_dir', 'subjects_dir')]),
        (bidssrc, summary, [('t1w', 't1w'),
                            ('t2w', 't2w'),
                            ('bold', 'bold')]),
        (bids_info, summary, [('subject_id', 'subject_id')]),
        (bidssrc, anat_preproc_wf, [('t1w', 'inputnode.t1w'),
                                    ('t2w', 'inputnode.t2w'),
                                    ('roi', 'inputnode.roi'),
                                    ('flair', 'inputnode.flair')]),
        (summary, anat_preproc_wf, [('subject_id', 'inputnode.subject_id')]),
        (bidssrc, ds_report_summary, [(('t1w', fix_multi_T1w_source_name), 'source_file')]),
        (summary, ds_report_summary, [('out_report', 'in_file')]),
        (bidssrc, ds_report_about, [(('t1w', fix_multi_T1w_source_name), 'source_file')]),
        (about, ds_report_about, [('out_report', 'in_file')]),
    ])

    if anat_only:
        return workflow

    for bold_file in subject_data['bold']:
        func_preproc_wf = init_func_preproc_wf(bold_file=bold_file,
                                               layout=layout,
                                               ignore=ignore,
                                               freesurfer=freesurfer,
                                               use_bbr=use_bbr,
                                               t2s_coreg=t2s_coreg,
                                               bold2t1w_dof=bold2t1w_dof,
                                               reportlets_dir=reportlets_dir,
                                               output_references=output_references,
                                               medial_surface_nan=medial_surface_nan,
                                               cifti_output=cifti_output,
                                               output_dir=output_dir,
                                               omp_nthreads=omp_nthreads,
                                               low_mem=low_mem,
                                               fmap_bspline=fmap_bspline,
                                               fmap_demean=fmap_demean,
                                               use_syn=use_syn,
                                               force_syn=force_syn,
                                               debug=debug,
                                               template_out_grid=template_out_grid,
                                               use_aroma=use_aroma,
                                               aroma_melodic_dim=aroma_melodic_dim,
                                               ignore_aroma_err=ignore_aroma_err,
                                               num_bold=len(subject_data['bold']))

        workflow.connect([
            (anat_preproc_wf, func_preproc_wf,
             [('outputnode.t1_preproc', 'inputnode.t1_preproc'),
              ('outputnode.t1_brain', 'inputnode.t1_brain'),
              ('outputnode.t1_mask', 'inputnode.t1_mask'),
              ('outputnode.t1_seg', 'inputnode.t1_seg'),
              ('outputnode.t1_aseg', 'inputnode.t1_aseg'),
              ('outputnode.t1_aparc', 'inputnode.t1_aparc'),
              ('outputnode.t1_tpms', 'inputnode.t1_tpms'),
              ('outputnode.t1_2_mni_forward_transform', 'inputnode.t1_2_mni_forward_transform'),
              ('outputnode.t1_2_mni_reverse_transform', 'inputnode.t1_2_mni_reverse_transform'),
              # Undefined if --no-freesurfer, but this is safe
              ('outputnode.subjects_dir', 'inputnode.subjects_dir'),
              ('outputnode.subject_id', 'inputnode.subject_id'),
              ('outputnode.t1_2_fsnative_forward_transform',
               'inputnode.t1_2_fsnative_forward_transform'),
              ('outputnode.t1_2_fsnative_reverse_transform',
               'inputnode.t1_2_fsnative_reverse_transform')]),
        ])

    return workflow<|MERGE_RESOLUTION|>--- conflicted
+++ resolved
@@ -173,13 +173,8 @@
             BIDSFreeSurferDir(
                 derivatives=output_dir,
                 freesurfer_home=os.getenv('FREESURFER_HOME'),
-<<<<<<< HEAD
                 spaces=output_references),
-            name='fsdir', run_without_submitting=True)
-=======
-                spaces=output_spaces),
             name='fsdir_run_' + run_uuid.replace('-', '_'), run_without_submitting=True)
->>>>>>> 6814fa71
 
     reportlets_dir = os.path.join(work_dir, 'reportlets')
     for subject_id in subject_list:
