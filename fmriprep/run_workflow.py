#!/usr/bin/env python
# -*- coding: utf-8 -*-
# @Author: oesteban
# @Date:   2015-11-19 16:44:27
# @Last Modified by:   oesteban
# @Last Modified time: 2016-08-17 15:01:57
"""
fMRI preprocessing workflow
=====
"""
from __future__ import absolute_import
from __future__ import division
from __future__ import print_function
from __future__ import unicode_literals

from argparse import ArgumentParser
from argparse import RawTextHelpFormatter
from lockfile import LockFile

import logging
from multiprocessing import cpu_count
import os
import os.path as op
<<<<<<< HEAD
import pkg_resources as pkgr
import pprint
=======
import glob
>>>>>>> 584277b7

def main():
    """Entry point"""
    from nipype import config as ncfg
    from nipype.pipeline import engine as pe
    from fmriprep import __version__
    from fmriprep.workflows import fmriprep_single
<<<<<<< HEAD
    from fmriprep.utils.misc import collect_bids_data
=======

>>>>>>> 584277b7

    parser = ArgumentParser(description='fMRI Preprocessing workflow',
                            formatter_class=RawTextHelpFormatter)

    g_input = parser.add_argument_group('Inputs')
    g_input.add_argument('-B', '--bids-root', action='store', default=os.getcwd())
    g_input.add_argument('-S', '--subject-id', action='store', nargs='+')
    g_input.add_argument('-s', '--session-id', action='store', default='single_session')
    g_input.add_argument('-r', '--run-id', action='store', default='single_run')
    g_input.add_argument('-d', '--data-type', action='store', choices=['anat', 'func'])
    g_input.add_argument('--debug', action='store_true', default=False,
                         help='run debug version of workflow')
    g_input.add_argument('--skull-strip-ants', action='store_true', default=False,
                         help='run debug version of workflow')

    g_input.add_argument('--nthreads', action='store', default=0,
                         type=int, help='number of threads')
    g_input.add_argument(
        "--write-graph", action='store_true', default=False,
        help="Write workflow graph.")
    g_input.add_argument(
        "--use-plugin", action='store', default=None,
        help='nipype plugin configuration file')

    g_outputs = parser.add_argument_group('Outputs')
    g_outputs.add_argument('-o', '--output-dir', action='store',
                           default=op.join(os.getcwd(), 'out'))
    g_outputs.add_argument('-w', '--work-dir', action='store',
                           default=op.join(os.getcwd(), 'work'))

    g_input.add_argument('-v', '--version', action='version',
                         version='fmriprep v{}'.format(__version__))

    opts = parser.parse_args()

    settings = {
        'bids_root': op.abspath(opts.bids_root),
        'write_graph': opts.write_graph,
        'nthreads': opts.nthreads,
        'debug': opts.debug,
        'skull_strip_ants': opts.skull_strip_ants,
        'output_dir': op.abspath(opts.output_dir),
        'work_dir': op.abspath(opts.work_dir)
    }

    # set up logger
    logger = logging.getLogger('cli')

    if opts.debug:
        settings['ants_t1-mni_settings'] = 't1-mni_registration_test'
        logger.setLevel(logging.DEBUG)

    log_dir = op.join(settings['work_dir'], 'log')

    # Check and create output and working directories
    # Using locks to prevent https://github.com/poldracklab/mriqc/issues/111
    with LockFile('.fmriprep-folders-lock'):
        if not op.exists(settings['output_dir']):
            os.makedirs(settings['output_dir'])

        derivatives = op.join(settings['output_dir'], 'derivatives')
        if not op.exists(derivatives):
            os.makedirs(derivatives)

        if not op.exists(settings['work_dir']):
            os.makedirs(settings['work_dir'])

        if not op.exists(log_dir):
            os.makedirs(log_dir)

    logger.addHandler(logging.FileHandler(op.join(log_dir,'run_workflow')))

    # Warn for default work/output directories
    if (opts.work_dir == parser.get_default('work_dir') or
          opts.output_dir == parser.get_default('output_dir')):
        logger.warning("work-dir and/or output-dir not specified. Using " +
                        opts.work_dir + " and " + opts.output_dir)

    # Set nipype config
    ncfg.update_config({
        'logging': {'log_directory': log_dir, 'log_to_file': True},
        'execution': {'crashdump_dir': log_dir}
    })

    # nipype plugin configuration
    plugin_settings = {'plugin': 'Linear'}
    if opts.use_plugin is not None:
        from yaml import load as loadyml
        with open(opts.use_plugin) as f:
            plugin_settings = loadyml(f)
    else:
        # Setup multiprocessing
        if settings['nthreads'] == 0:
            settings['nthreads'] = cpu_count()

        if settings['nthreads'] > 1:
            plugin_settings['plugin'] = 'MultiProc'
            plugin_settings['plugin_args'] = {'n_procs': settings['nthreads']}

<<<<<<< HEAD
    # Retrieve BIDS data
    subject_data = collect_bids_data(settings['bids_root'], opts.subject_id)

    logger.info("subject data is " + pprint.pformat(subject_data))

    # Build main workflow and run
    preproc_wf = fmriprep_single(subject_data, settings=settings)
=======
    # Determine subjects to be processed
    subject_list = opts.subject_id
    if not subject_list or subject_list is None:
        subject_list = [op.basename(subdir)[4:] for subdir in glob.glob(
            op.join(settings['bids_root'], 'sub-*'))]

    # Build main workflow and run
    preproc_wf = fmriprep_single(subject_list, settings=settings)
>>>>>>> 584277b7
    preproc_wf.base_dir = settings['work_dir']
    preproc_wf.run(**plugin_settings)

    if opts.write_graph:
        preproc_wf.write_graph()



if __name__ == '__main__':
    main()<|MERGE_RESOLUTION|>--- conflicted
+++ resolved
@@ -21,12 +21,8 @@
 from multiprocessing import cpu_count
 import os
 import os.path as op
-<<<<<<< HEAD
-import pkg_resources as pkgr
 import pprint
-=======
 import glob
->>>>>>> 584277b7
 
 def main():
     """Entry point"""
@@ -34,11 +30,7 @@
     from nipype.pipeline import engine as pe
     from fmriprep import __version__
     from fmriprep.workflows import fmriprep_single
-<<<<<<< HEAD
     from fmriprep.utils.misc import collect_bids_data
-=======
-
->>>>>>> 584277b7
 
     parser = ArgumentParser(description='fMRI Preprocessing workflow',
                             formatter_class=RawTextHelpFormatter)
@@ -138,24 +130,16 @@
             plugin_settings['plugin'] = 'MultiProc'
             plugin_settings['plugin_args'] = {'n_procs': settings['nthreads']}
 
-<<<<<<< HEAD
-    # Retrieve BIDS data
-    subject_data = collect_bids_data(settings['bids_root'], opts.subject_id)
-
-    logger.info("subject data is " + pprint.pformat(subject_data))
-
-    # Build main workflow and run
-    preproc_wf = fmriprep_single(subject_data, settings=settings)
-=======
     # Determine subjects to be processed
     subject_list = opts.subject_id
     if not subject_list or subject_list is None:
         subject_list = [op.basename(subdir)[4:] for subdir in glob.glob(
             op.join(settings['bids_root'], 'sub-*'))]
 
+    logger.info("subject list: " + pprint.pformat(subject_list))
+
     # Build main workflow and run
     preproc_wf = fmriprep_single(subject_list, settings=settings)
->>>>>>> 584277b7
     preproc_wf.base_dir = settings['work_dir']
     preproc_wf.run(**plugin_settings)
 
