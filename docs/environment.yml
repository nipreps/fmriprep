name: fmriprep_docs
channels:
  - conda-forge
dependencies:
- python==3.5
- numpy>=1.11.0
- scipy=0.18.1
- scikit-learn=0.18.1
- matplotlib=2.0.0
- traits=4.6
- jinja2=2.8
- sphinx>=1.5.1
- sphinx_rtd_theme
- future
- nibabel
- statsmodels
- xvfbwrapper
- funcsigs
- networkx>=2.0.0
- python-dateutil
- pydot>=1.2.3
- cython
- nipype>=1.1.6

- pip:
    - sphinx-argparse
    - doctest-ignore-unicode
    - svgutils
    - nitime
    - nilearn
<<<<<<< HEAD
    - git+https://github.com/effigies/niworkflows.git@aa0e8e28fb24c570f6add82339ef8ff9ff72b406#egg=niworkflows-0.3.13-dev
=======
    - git+https://github.com/poldracklab/niworkflows.git@master#egg=niworkflows
    - tedana>=0.0.5
>>>>>>> 57c3a55f
<|MERGE_RESOLUTION|>--- conflicted
+++ resolved
@@ -28,9 +28,5 @@
     - svgutils
     - nitime
     - nilearn
-<<<<<<< HEAD
-    - git+https://github.com/effigies/niworkflows.git@aa0e8e28fb24c570f6add82339ef8ff9ff72b406#egg=niworkflows-0.3.13-dev
-=======
-    - git+https://github.com/poldracklab/niworkflows.git@master#egg=niworkflows
-    - tedana>=0.0.5
->>>>>>> 57c3a55f
+    - git+https://github.com/effigies/niworkflows.git@2c2edea9650a87ea63af032220b1f8a6a352f310#egg=niworkflows
+    - tedana>=0.0.5