[metadata]
author = The NiPreps Developers
author_email = nipreps@gmail.com
classifiers =
    Development Status :: 4 - Beta
    Intended Audience :: Science/Research
    Topic :: Scientific/Engineering :: Image Recognition
    License :: OSI Approved :: Apache Software License
    Programming Language :: Python :: 3.7
    Programming Language :: Python :: 3.8
    Programming Language :: Python :: 3.9
description = fMRIPrep is a robust and easy-to-use pipeline for preprocessing of diverse fMRI data.
license = Apache License, Version 2.0
long_description = file:long_description.rst
long_description_content_type = text/x-rst; charset=UTF-8
project_urls =
    Documentation=https://fmriprep.readthedocs.io/
    Paper=https://doi.org/10.1038/s41592-018-0235-4
    Docker Images=https://hub.docker.com/r/nipreps/fmriprep/tags/
    NiPreps=https://www.nipreps.org/
url = https://github.com/nipreps/fmriprep

[options]
python_requires = >=3.7
install_requires =
    importlib_resources; python_version < "3.9"
    nibabel >= 4.0.1
    nipype >= 1.8.5
    nitime
    nitransforms >= 21.0.0
    niworkflows ~= 1.7.0
    numpy
    packaging
    pandas
    psutil >= 5.4
    pybids >= 0.15.0
    requests
    sdcflows @ git+https://github.com/nipreps/sdcflows.git@master
<<<<<<< HEAD
    smriprep @ git+https://github.com/nipreps/smriprep.git@master
=======
    smriprep ~= 0.10.0
>>>>>>> ff872d37
    tedana ~= 0.0.9
    templateflow >= 0.6
    toml
test_requires =
    coverage
    codecov
    pytest
packages = find:

[options.exclude_package_data]
* = tests

[options.extras_require]
datalad = datalad
doc =
    pydot >= 1.2.3
    sphinx >= 1.8
    sphinx-argparse
    sphinx_rtd_theme
dev =
    black ~= 22.3.0
    pre-commit
    isort ~= 5.10.1
docs =
    %(doc)s
duecredit = duecredit
resmon =
sentry = sentry-sdk ~= 1.3.0
tests =
    coverage
    codecov
    pytest
    pytest-cov
    pytest-env
maint =
    fuzzywuzzy
    python-Levenshtein
all =
    %(datalad)s
    %(doc)s
    %(duecredit)s
    %(maint)s
    %(sentry)s
    %(tests)s

[options.package_data]
fmriprep =
    data/*.json
    data/*.nii.gz
    data/*.mat
    data/NOTICE
    data/boilerplate.bib
    data/itkIdentityTransform.txt
    data/flirtsch/bbr.sch
    data/reports-spec.yml
    data/tests/config.toml
    data/tests/ds000005/*
    data/tests/ds000005/sub-01/anat/*
    data/tests/ds000005/sub-01/func/*
    interfaces/tests/data/*
    VERSION

[options.entry_points]
console_scripts =
    fmriprep=fmriprep.cli.run:main

[flake8]
max-line-length = 99
doctests = False
exclude=*build/
ignore =
    W503
    E203
per-file-ignores =
    **/__init__.py : F401
    docs/conf.py : E265

[tool:pytest]
norecursedirs = .git
addopts = -svx --doctest-modules
doctest_optionflags = ALLOW_UNICODE NORMALIZE_WHITESPACE ELLIPSIS
env =
    PYTHONHASHSEED=0
filterwarnings =
    ignore::DeprecationWarning
junit_family=xunit2<|MERGE_RESOLUTION|>--- conflicted
+++ resolved
@@ -36,11 +36,7 @@
     pybids >= 0.15.0
     requests
     sdcflows @ git+https://github.com/nipreps/sdcflows.git@master
-<<<<<<< HEAD
-    smriprep @ git+https://github.com/nipreps/smriprep.git@master
-=======
     smriprep ~= 0.10.0
->>>>>>> ff872d37
     tedana ~= 0.0.9
     templateflow >= 0.6
     toml
