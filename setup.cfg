--- conflicted
+++ resolved
@@ -23,18 +23,10 @@
 python_requires = >=3.7
 install_requires =
     nibabel >= 3.0
-<<<<<<< HEAD
-    nipype >= 1.5.1
+    nipype >= 1.5.1, !=1.8.3, !=1.8.4
     nitime
     nitransforms ~= 21.0.0
     niworkflows ~= 1.4.9
-=======
-    nipype >= 1.5.1, !=1.8.3, !=1.8.4
-    nilearn ~= 0.6.2
-    nitime
-    nitransforms >= 20.0.0rc3, < 20.2
-    niworkflows ~= 1.3.8
->>>>>>> 3b931784
     numpy
     packaging
     pandas
