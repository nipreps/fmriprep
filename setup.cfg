--- conflicted
+++ resolved
@@ -20,13 +20,6 @@
 [options]
 python_requires = >=3.5
 install_requires =
-<<<<<<< HEAD
-    niworkflows @ git+https://github.com/poldracklab/niworkflows.git@6118af2d8ef59abfa79f665da7caad646c40bc5c
-    smriprep @ git+https://github.com/poldracklab/smriprep.git@24974cb5e12d5a26aaa243bff7c26fca4437d342
-    templateflow ~= 0.4.1
-    nibabel >=2.2.1
-=======
->>>>>>> b84f21da
     indexed_gzip >=0.8.8
     nibabel >=2.2.1
     nipype >=1.3.0rc1
@@ -38,7 +31,7 @@
     pybids ~= 0.9.4
     pyyaml
     sdcflows ~= 0.1.3
-    smriprep ~= 0.3.2
+    smriprep @ git+https://github.com/poldracklab/smriprep.git@24974cb5e12d5a26aaa243bff7c26fca4437d342
     tedana >=0.0.5
     templateflow ~= 0.4.1
 test_requires =
