[metadata]
author = The CRN developers
author_email = nipreps@gmail.com
classifiers =
    Development Status :: 4 - Beta
    Intended Audience :: Science/Research
    Topic :: Scientific/Engineering :: Image Recognition
    License :: OSI Approved :: BSD License
    Programming Language :: Python :: 3.7
    Programming Language :: Python :: 3.8
description = fMRIPrep is a robust and easy-to-use pipeline for preprocessing of diverse fMRI data.
license = 3-clause BSD
long_description = file:long_description.rst
long_description_content_type = text/x-rst; charset=UTF-8
project_urls =
    Documentation=https://fmriprep.readthedocs.io/
    Paper=https://doi.org/10.1038/s41592-018-0235-4
    Docker Images=https://hub.docker.com/r/nipreps/fmriprep/tags/
    NiPreps=https://www.nipreps.org/
url = https://github.com/nipreps/fmriprep

[options]
python_requires = >=3.7
install_requires =
    indexed_gzip >= 0.8.8
    nibabel >= 3.0
    nipype >= 1.5.1
    nitime
    nitransforms >= 20.0.0rc3, < 20.2
    niworkflows @ git+https://github.com/nipreps/niworkflows.git@master
    numpy
    pandas
    psutil >= 5.4
    pybids >= 0.11.1
    pyyaml
    requests
<<<<<<< HEAD
    sdcflows @ git+https://github.com/nipreps/sdcflows.git@master
    smriprep @ git+https://github.com/nipreps/smriprep.git@master
    tedana >= 0.0.9a1, < 0.0.10
=======
    scikit-image ~= 0.17.2
    sdcflows ~= 1.3.2
    smriprep ~= 0.7.0
    tedana ~= 0.0.9
>>>>>>> dc8ef060
    templateflow >= 0.6
    toml
test_requires =
    coverage
    codecov
    pytest
packages = find:

[options.exclude_package_data]
* = tests

[options.extras_require]
datalad = datalad
doc =
    nbsphinx
    packaging
    pydot >= 1.2.3
    pydotplus
    sphinx >= 1.8
    sphinx-argparse
    sphinx_rtd_theme
    sphinxcontrib-napoleon
docs =
    %(doc)s
duecredit = duecredit
resmon =
sentry = sentry-sdk >=0.6.9
tests =
    coverage
    codecov
    pytest
    pytest-env
all =
    %(datalad)s
    %(doc)s
    %(duecredit)s
    %(sentry)s
    %(tests)s

[options.package_data]
fmriprep =
    data/*.json
    data/*.nii.gz
    data/*.mat
    data/boilerplate.bib
    data/itkIdentityTransform.txt
    data/flirtsch/bbr.sch
    data/reports-spec.yml
    data/tests/config.toml
    data/tests/ds000005/*
    data/tests/ds000005/sub-01/anat/*
    data/tests/ds000005/sub-01/func/*
    VERSION

[options.entry_points]
console_scripts =
    fmriprep=fmriprep.cli.run:main

[versioneer]
VCS = git
style = pep440
versionfile_source = fmriprep/_version.py
versionfile_build = fmriprep/_version.py
tag_prefix =
parentdir_prefix =

[flake8]
max-line-length = 99
doctests = False
exclude=*build/
ignore =
    W503
per-file-ignores =
    **/__init__.py : F401
    docs/conf.py : E265

[tool:pytest]
norecursedirs = .git
addopts = -svx --doctest-modules
doctest_optionflags = ALLOW_UNICODE NORMALIZE_WHITESPACE ELLIPSIS
env =
    PYTHONHASHSEED=0
filterwarnings =
    ignore::DeprecationWarning
junit_family=xunit2<|MERGE_RESOLUTION|>--- conflicted
+++ resolved
@@ -34,16 +34,9 @@
     pybids >= 0.11.1
     pyyaml
     requests
-<<<<<<< HEAD
     sdcflows @ git+https://github.com/nipreps/sdcflows.git@master
     smriprep @ git+https://github.com/nipreps/smriprep.git@master
-    tedana >= 0.0.9a1, < 0.0.10
-=======
-    scikit-image ~= 0.17.2
-    sdcflows ~= 1.3.2
-    smriprep ~= 0.7.0
     tedana ~= 0.0.9
->>>>>>> dc8ef060
     templateflow >= 0.6
     toml
 test_requires =
