--- conflicted
+++ resolved
@@ -13,21 +13,12 @@
     - if [[ ! -d ~/data/ds054 ]]; then wget --retry-connrefused --waitretry=5 --read-timeout=20 --timeout=15 -t 0 -q https://3552243d5be815c1b09152da6525cb8fe7b900a6.googledrive.com/host/0BxI12kyv2olZVUswazA3NkFvOXM/ds054_downsampled.tar.gz && tar xzf ds054_downsampled.tar.gz -C ~/data/; fi
   override:
     - if [[ -e ~/docker/image.tar ]]; then docker load -i ~/docker/image.tar; fi
-<<<<<<< HEAD
-    - docker build -t poldracklab/preprocessing-workflow:latest .
-    - mkdir -p ~/docker; docker save poldracklab/preprocessing-workflow:latest > ~/docker/image.tar
+    - docker build -t poldracklab/fmriprep:latest .
+    - mkdir -p ~/docker; docker save poldracklab/fmriprep:latest > ~/docker/image.tar
 test:
   override:
 #    - docker run -t -v ~/scratch/data:/root/src/preprocessing-workflow/test_data --entrypoint="/usr/bin/run_unittests" -w "/root/src/preprocessing-workflow" poldracklab/preprocessing-workflow
     - docker run -i -v /etc/localtime:/etc/localtime:ro -v ~/scratch:/scratch -w /scratch --entrypoint="/usr/bin/run_fmriprep" poldracklab/preprocessing-workflow /scratch/data/ds054 /scratch/outputs/ms-fmriprep/ participant --participant_label 100185 --debug :
-=======
-    - docker build -t poldracklab/fmriprep:latest .
-    - mkdir -p ~/docker; docker save poldracklab/fmriprep:latest > ~/docker/image.tar
-test:
-  override:
-#    - docker run -t -v ~/scratch/data:/root/src/preprocessing-workflow/test_data --entrypoint="/usr/bin/run_unittests" -w "/root/src/preprocessing-workflow" poldracklab/fmriprep:latest
-    - docker run -i -v /etc/localtime:/etc/localtime:ro -v ~/data:/data -v ~/scratch:/scratch -w /scratch poldracklab/fmriprep:latest /data/ds054 /scratch/out participant -w /scratch/work --debug :
->>>>>>> 91e5c240
         timeout: 4800
 
 general:
