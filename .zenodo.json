{
  "title": "fMRIPrep: a robust preprocessing pipeline for functional MRI",
  "description": "<p>fMRIPrep is a robust and easy-to-use pipeline for preprocessing of diverse fMRI data. The transparent workflow dispenses of manual intervention, thereby ensuring the reproducibility of the results.</p>",
  "creators": [
    {
      "name": "Esteban, Oscar",
      "affiliation": "Department of Psychology, Stanford University",
      "orcid": "0000-0001-8435-6191"
    },
    {
      "name": "Blair, Ross",
      "affiliation": "Department of Psychology, Stanford University",
      "orcid": "0000-0003-3007-1056"
    },
    {
      "name": "Markiewicz, Christopher J.",
      "affiliation": "Department of Psychology, Stanford University",
      "orcid": "0000-0002-6533-164X"
    },
    {
      "name": "Berleant, Shoshana L.",
      "affiliation": "Department of Psychology, Stanford University"
    },
    {
      "name": "Moodie, Craig",
      "affiliation": "Stanford University",
      "orcid": "0000-0003-0867-1469"
    },
    {
      "name": "Ma, Feilong",
      "affiliation": "Dartmouth College",
      "orcid": "0000-0002-6838-3971"
    },
    {
      "name": "Isik, Ayse Ilkay",
      "affiliation": "Max Planck Institute for Empirical Aesthetics",
      "orcid": "0000-0002-1652-9297"
    },
    {
      "name": "Erramuzpe, Asier",
      "affiliation": "Computational Neuroimaging Lab, BioCruces Health Research Institute",
      "orcid": "0000-0002-9402-2184"
    },
    {
      "name": "Kent, James D.",
      "affiliation": "Neuroscience Program, University of Iowa",
      "orcid": "0000-0002-4892-2659"
    },
    {
      "name": "Goncalves, Mathias",
      "affiliation": "MIT",
      "orcid": "0000-0002-7252-7771"
    },
    {
      "name": "DuPre, Elizabeth",
      "affiliation": "Montreal Neurological Institute, McGill University",
      "orcid": "0000-0003-1358-196X"
    },
    {
      "name": "Sitek, Kevin R.",
      "affiliation": "Speech & Hearing Bioscience & Technology Program, Harvard University",
      "orcid": "0000-0002-2172-5786"
    },
    {
      "name": "Gomez, Daniel E. P.",
      "affiliation": "Donders Institute for Brain, Cognition and Behaviour, Radboud University Nijmegen",
      "orcid": "0000-0001-8635-021X"
    },
    {
      "name": "Lurie, Daniel J.",
      "affiliation": "Department of Psychology, University of California, Berkeley",
      "orcid": "0000-0001-8012-6399"
    },
    {
      "name": "Ye, Zhifang",
      "affiliation": "State Key Laboratory of Cognitive Neuroscience and Learning, Beijing Normal University",
      "orcid": "0000-0003-0489-2619"
    },
    {
      "name": "Salo, Taylor",
      "affiliation": "Department of Psychology, Florida International University",
      "orcid": "0000-0001-9813-3167"
    },
    {
      "name": "Valabregue, Romain",
      "affiliation": "Cenir, ICM, Paris",
      "orcid": "0000-0002-1814-9570"
    },
    {
      "name": "Amlien, Inge K.",
      "affiliation": "Department of Psychology, University of Oslo",
      "orcid": "0000-0002-8508-9088"
    },
    {
      "name": "Liem, Franz",
      "affiliation": "University of Zurich",
      "orcid": "0000-0003-0646-4810"
    },
    {
      "name": "Jacoby, Nir",
      "affiliation": "Department of Psychology, Columbia University",
      "orcid": "0000-0001-7936-9991"
    },
    {
      "name": "Stojic, Hrvoje",
      "affiliation": "University College London",
      "orcid": "0000-0002-9699-9052"
    },
    {
<<<<<<< HEAD
      "name": "Cieslak, Matthew",
      "affiliation": "Department of Neuropsychiatry, University of Pennsylvania",
      "orcid": "0000-0002-1931-4734"
=======
      "name": "Halchenko, Yaroslav O.",
      "affiliation": "Dartmouth College: Hanover, NH, United States",
      "orcid": "0000-0003-3456-2493"
    },
    {
      "name": "Rivera-Dompenciel, Adriana",
      "affiliation": "Neuroscience Program, University of Iowa",
      "orcid": "0000-0002-3339-4857"
    },
    {
      "name": "Ciric, Rastko",
      "affiliation": "Stanford University",
      "orcid": "0000-0001-6347-7939"
    },
    {
      "name": "Sneve, Markus H.",
      "affiliation": "Center for Lifespan Changes in Brain and Cognition, University of Oslo",
      "orcid": "0000-0001-7644-7915"
>>>>>>> c2e8adc0
    },
    {
      "name": "Poldrack, Russell A.",
      "affiliation": "Department of Psychology, Stanford University",
      "orcid": "0000-0001-6755-0259"
    },
    {
      "name": "Gorgolewski, Krzysztof J.",
      "affiliation": "Department of Psychology, Stanford University",
      "orcid": "0000-0003-3321-7583"
    }
  ],
  "keywords": [
    "neuroimaging",
    "workflow",
    "pipeline",
    "preprocessing",
    "fMRI",
    "BIDS"
  ],
  "related_identifiers": [
    {
      "identifier": "https://fmriprep.org",
      "relation": "documents",
      "scheme": "url"
    },
    {
      "identifier": "10.1038/s41592-018-0235-4",
      "relation": "isPartOf",
      "scheme": "doi"
    }
  ],
  "license": "BSD-3-Clause",
  "upload_type": "software"
}<|MERGE_RESOLUTION|>--- conflicted
+++ resolved
@@ -107,11 +107,11 @@
       "orcid": "0000-0002-9699-9052"
     },
     {
-<<<<<<< HEAD
       "name": "Cieslak, Matthew",
       "affiliation": "Department of Neuropsychiatry, University of Pennsylvania",
       "orcid": "0000-0002-1931-4734"
-=======
+    },
+    {
       "name": "Halchenko, Yaroslav O.",
       "affiliation": "Dartmouth College: Hanover, NH, United States",
       "orcid": "0000-0003-3456-2493"
@@ -130,7 +130,6 @@
       "name": "Sneve, Markus H.",
       "affiliation": "Center for Lifespan Changes in Brain and Cognition, University of Oslo",
       "orcid": "0000-0001-7644-7915"
->>>>>>> c2e8adc0
     },
     {
       "name": "Poldrack, Russell A.",
