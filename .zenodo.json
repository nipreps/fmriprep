--- conflicted
+++ resolved
@@ -99,16 +99,15 @@
       "orcid": "0000-0001-7936-9991"
     },
     {
-<<<<<<< HEAD
+      "name": "Stojic, Hrvoje",
+      "affiliation": "University College London",
+      "orcid": "0000-0002-9699-9052"
+    },
+    {
       "name": "Cieslak, Matthew",
       "affiliation": "Department of Neuropsychiatry, University of Pennsylvania",
       "orcid": "0000-0002-1931-4734"
-=======
-      "name": "Stojic, Hrvoje",
-      "affiliation": "University College London",
-      "orcid": "0000-0002-9699-9052"
->>>>>>> ddffc4b3
-    },
+    }.
     {
       "name": "Poldrack, Russell A.",
       "affiliation": "Department of Psychology, Stanford University",
