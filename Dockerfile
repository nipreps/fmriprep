# Use Ubuntu 20.04 LTS
FROM ubuntu:focal-20210416


# Pre-cache neurodebian key
COPY docker/files/neurodebian.gpg /usr/local/etc/neurodebian.gpg
ENV DEBIAN_FRONTEND="noninteractive" \
    LANG="en_US.UTF-8" \
    LC_ALL="en_US.UTF-8"

# Prepare environment
RUN apt-get update && \
    apt-get install -y --no-install-recommends \
                    apt-utils \
                    curl \
                    bzip2 \
                    ca-certificates \
                    xvfb \
                    build-essential \
                    autoconf \
                    libtool \
                    pkg-config \
                    graphviz \
                    pandoc \
                    pandoc-citeproc \
                    git && \
    curl -sSL https://deb.nodesource.com/setup_14.x | bash - && \
    apt-get install -y --no-install-recommends \
                    nodejs && \
    apt-get clean && rm -rf /var/lib/apt/lists/* /tmp/* /var/tmp/*

# Installing freesurfer
RUN curl -sSL https://surfer.nmr.mgh.harvard.edu/pub/dist/freesurfer/6.0.1/freesurfer-Linux-centos6_x86_64-stable-pub-v6.0.1.tar.gz \
    | tar zxv --no-same-owner -C /opt \
    --exclude='freesurfer/diffusion' \
    --exclude='freesurfer/docs' \
    --exclude='freesurfer/fsfast' \
    --exclude='freesurfer/lib/cuda' \
    --exclude='freesurfer/lib/qt' \
    --exclude='freesurfer/matlab' \
    --exclude='freesurfer/mni/share/man' \
    --exclude='freesurfer/subjects/fsaverage_sym' \
    --exclude='freesurfer/subjects/fsaverage3' \
    --exclude='freesurfer/subjects/fsaverage4' \
    --exclude='freesurfer/subjects/cvs_avg35' \
    --exclude='freesurfer/subjects/cvs_avg35_inMNI152' \
    --exclude='freesurfer/subjects/bert' \
    --exclude='freesurfer/subjects/lh.EC_average' \
    --exclude='freesurfer/subjects/rh.EC_average' \
    --exclude='freesurfer/subjects/sample-*.mgz' \
    --exclude='freesurfer/subjects/V1_average' \
    --exclude='freesurfer/trctrain'

# Simulate SetUpFreeSurfer.sh
ENV FSL_DIR="/opt/fsl-5.0.11" \
    OS="Linux" \
    FS_OVERRIDE=0 \
    FIX_VERTEX_AREA="" \
    FSF_OUTPUT_FORMAT="nii.gz" \
    FREESURFER_HOME="/opt/freesurfer"
ENV SUBJECTS_DIR="$FREESURFER_HOME/subjects" \
    FUNCTIONALS_DIR="$FREESURFER_HOME/sessions" \
    MNI_DIR="$FREESURFER_HOME/mni" \
    LOCAL_DIR="$FREESURFER_HOME/local" \
    MINC_BIN_DIR="$FREESURFER_HOME/mni/bin" \
    MINC_LIB_DIR="$FREESURFER_HOME/mni/lib" \
    MNI_DATAPATH="$FREESURFER_HOME/mni/data"
ENV PERL5LIB="$MINC_LIB_DIR/perl5/5.8.5" \
    MNI_PERL5LIB="$MINC_LIB_DIR/perl5/5.8.5" \
    PATH="$FREESURFER_HOME/bin:$FSFAST_HOME/bin:$FREESURFER_HOME/tktools:$MINC_BIN_DIR:$PATH"

# Installing Neurodebian packages
RUN curl -sSL "http://neuro.debian.net/lists/$( lsb_release -c | cut -f2 ).us-ca.full" >> /etc/apt/sources.list.d/neurodebian.sources.list && \
    apt-key add /usr/local/etc/neurodebian.gpg && \
    (apt-key adv --refresh-keys --keyserver hkp://ha.pool.sks-keyservers.net 0xA5D32F012649A5A9 || true)
RUN apt-get update && \
    apt-get install -y --no-install-recommends \
                    connectome-workbench=1.5.0-1~nd20.04+1 \
                    git-annex-standalone=8.20210223-1~ndall+1 && \
    apt-get clean && rm -rf /var/lib/apt/lists/* /tmp/* /var/tmp/*

# FSL 5.0.11 (neurodocker build)
RUN apt-get update -qq \
    && apt-get install -y -q --no-install-recommends \
           bc \
           dc \
           file \
           libfontconfig1 \
           libfreetype6 \
           libgl1-mesa-dev \
           libgl1-mesa-dri \
           libglu1-mesa-dev \
           libgomp1 \
           libice6 \
           libxcursor1 \
           libxft2 \
           libxinerama1 \
           libxrandr2 \
           libxrender1 \
           libxt6 \
           sudo \
           wget \
    && apt-get clean \
    && rm -rf /var/lib/apt/lists/* \
    && echo "Downloading FSL ..." \
    && mkdir -p /opt/fsl-5.0.11 \
    && curl -fsSL --retry 5 https://fsl.fmrib.ox.ac.uk/fsldownloads/fsl-5.0.11-centos6_64.tar.gz \
    | tar -xz -C /opt/fsl-5.0.11 --strip-components 1 \
    && echo "Installing FSL conda environment ..." \
    && bash /opt/fsl-5.0.11/etc/fslconf/fslpython_install.sh -f /opt/fsl-5.0.11
ENV FSLDIR="/opt/fsl-5.0.11" \
    PATH="/opt/fsl-5.0.11/bin:$PATH" \
    FSLOUTPUTTYPE="NIFTI_GZ" \
    FSLMULTIFILEQUIT="TRUE" \
    FSLTCLSH="/opt/fsl-5.0.11/bin/fsltclsh" \
    FSLWISH="/opt/fsl-5.0.11/bin/fslwish" \
    FSLLOCKDIR="" \
    FSLMACHINELIST="" \
    FSLREMOTECALL="" \
    FSLGECUDAQ="cuda.q" \
    POSSUMDIR="/opt/fsl-5.0.11" \
    LD_LIBRARY_PATH="/opt/fsl-5.0.11:$LD_LIBRARY_PATH"

# Convert3D (neurodocker build)
RUN echo "Downloading Convert3D ..." \
    && mkdir -p /opt/convert3d-1.0.0 \
    && curl -fsSL --retry 5 https://sourceforge.net/projects/c3d/files/c3d/1.0.0/c3d-1.0.0-Linux-x86_64.tar.gz/download \
    | tar -xz -C /opt/convert3d-1.0.0 --strip-components 1
ENV C3DPATH="/opt/convert3d-1.0.0" \
    PATH="/opt/convert3d-1.0.0/bin:$PATH"

# AFNI latest (neurodocker build)
RUN apt-get update -qq \
    && apt-get install -y -q --no-install-recommends \
           apt-utils \
           ed \
           gsl-bin \
           libglib2.0-0 \
           libglu1-mesa-dev \
           libglw1-mesa \
           libgomp1 \
           libjpeg62 \
           libxm4 \
           netpbm \
           tcsh \
           xfonts-base \
           xvfb \
    && apt-get clean \
    && rm -rf /var/lib/apt/lists/* \
    && curl -sSL --retry 5 -o /tmp/multiarch.deb http://archive.ubuntu.com/ubuntu/pool/main/g/glibc/multiarch-support_2.27-3ubuntu1.2_amd64.deb \
    && dpkg -i /tmp/multiarch.deb \
    && rm /tmp/multiarch.deb \
    && curl -sSL --retry 5 -o /tmp/libxp6.deb http://mirrors.kernel.org/debian/pool/main/libx/libxp/libxp6_1.0.2-2_amd64.deb \
    && dpkg -i /tmp/libxp6.deb \
    && rm /tmp/libxp6.deb \
    && curl -sSL --retry 5 -o /tmp/libpng.deb http://snapshot.debian.org/archive/debian-security/20160113T213056Z/pool/updates/main/libp/libpng/libpng12-0_1.2.49-1%2Bdeb7u2_amd64.deb \
    && dpkg -i /tmp/libpng.deb \
    && rm /tmp/libpng.deb \
    && apt-get install -f \
    && apt-get clean \
    && rm -rf /var/lib/apt/lists/* \
    && gsl2_path="$(find / -name 'libgsl.so.19' || printf '')" \
    && if [ -n "$gsl2_path" ]; then \
         ln -sfv "$gsl2_path" "$(dirname $gsl2_path)/libgsl.so.0"; \
    fi \
    && ldconfig \
    && echo "Downloading AFNI ..." \
    && mkdir -p /opt/afni-latest \
    && curl -fsSL --retry 5 https://afni.nimh.nih.gov/pub/dist/tgz/linux_openmp_64.tgz \
    | tar -xz -C /opt/afni-latest --strip-components 1
ENV PATH="/opt/afni-latest:$PATH" \
    AFNI_IMSAVE_WARNINGS="NO" \
    AFNI_PLUGINPATH="/opt/afni-latest"

# Installing ANTs 2.3.4 (NeuroDocker build)
ENV ANTSPATH="/usr/lib/ants" \
    PATH="/usr/lib/ants:$PATH"
WORKDIR $ANTSPATH
RUN curl -sSL "https://dl.dropbox.com/s/gwf51ykkk5bifyj/ants-Linux-centos6_x86_64-v2.3.4.tar.gz" \
    | tar -xzC $ANTSPATH --strip-components 1
<<<<<<< HEAD

# Installing SVGO and bids-validator
RUN npm install -g svgo@^2.3 bids-validator@1.5.7 \
  && rm -rf ~/.npm ~/.empty
=======
ENV PATH=$ANTSPATH:$PATH

# Installing SVGO and bids-validator
RUN curl -sL https://deb.nodesource.com/setup_10.x | bash -
RUN apt-get install -y nodejs
RUN npm install -g svgo bids-validator@1.4.0 && \
    rm -rf /root/.npm
>>>>>>> 9d7a5eed

# Installing and setting up ICA_AROMA
WORKDIR /opt/ICA-AROMA
RUN curl -sSL "https://github.com/oesteban/ICA-AROMA/archive/v0.4.5.tar.gz" \
  | tar -xzC /opt/ICA-AROMA --strip-components 1 && \
  chmod +x /opt/ICA-AROMA/ICA_AROMA.py
ENV PATH="/opt/ICA-AROMA:$PATH" \
    AROMA_VERSION="0.4.5"

# Installing and setting up miniconda
RUN curl -sSLO https://repo.continuum.io/miniconda/Miniconda3-py38_4.9.2-Linux-x86_64.sh && \
    bash Miniconda3-py38_4.9.2-Linux-x86_64.sh -b -p /usr/local/miniconda && \
    rm Miniconda3-py38_4.9.2-Linux-x86_64.sh

# Set CPATH for packages relying on compiled libs (e.g. indexed_gzip)
ENV PATH="/usr/local/miniconda/bin:$PATH" \
    CPATH="/usr/local/miniconda/include:$CPATH" \
    LANG="C.UTF-8" \
    LC_ALL="C.UTF-8" \
    PYTHONNOUSERSITE=1

# Installing precomputed python packages
RUN conda install -y python=3.8 \
                     pip=21.0 \
                     mkl=2021.2 \
                     mkl-service=2.3 \
                     numpy=1.20 \
                     scipy=1.6 \
                     scikit-learn=0.24 \
                     matplotlib=3.3 \
                     pandas=1.2 \
                     libxslt=1.1 \
                     traits=6.2 \
                     zstd=1.4; sync && \
    chmod -R a+rX /usr/local/miniconda; sync && \
    chmod +x /usr/local/miniconda/bin/*; sync && \
    conda clean -y --all && sync && \
    rm -rf ~/.conda ~/.cache/pip/*; sync

# Unless otherwise specified each process should only use one thread - nipype
# will handle parallelization
ENV MKL_NUM_THREADS=1 \
    OMP_NUM_THREADS=1

# Create a shared $HOME directory
RUN useradd -m -s /bin/bash -G users fmriprep
WORKDIR /home/fmriprep
ENV HOME="/home/fmriprep"

# Precaching fonts, set 'Agg' as default backend for matplotlib
RUN python -c "from matplotlib import font_manager" && \
    sed -i 's/\(backend *: \).*$/\1Agg/g' $( python -c "import matplotlib; print(matplotlib.matplotlib_fname())" )

# Precaching atlases
COPY setup.cfg fmriprep-setup.cfg
COPY scripts/fetch_templates.py fetch_templates.py

RUN pip install --no-cache-dir "$( grep templateflow fmriprep-setup.cfg | xargs )" && \
    python fetch_templates.py && \
    rm fmriprep-setup.cfg fetch_templates.py && \
    find $HOME/.cache/templateflow -type d -exec chmod go=u {} + && \
    find $HOME/.cache/templateflow -type f -exec chmod go=u {} +

# Installing FMRIPREP
COPY . /src/fmriprep
ARG VERSION
# Force static versioning within container
RUN echo "${VERSION}" > /src/fmriprep/fmriprep/VERSION && \
    echo "include fmriprep/VERSION" >> /src/fmriprep/MANIFEST.in && \
    pip install --no-cache-dir "/src/fmriprep[all]"

RUN find $HOME -type d -exec chmod go=u {} + && \
    find $HOME -type f -exec chmod go=u {} + && \
    rm -rf $HOME/.npm $HOME/.conda $HOME/.empty

ENV IS_DOCKER_8395080871=1

RUN ldconfig
WORKDIR /tmp
ENTRYPOINT ["/usr/local/miniconda/bin/fmriprep"]

ARG BUILD_DATE
ARG VCS_REF
ARG VERSION
LABEL org.label-schema.build-date=$BUILD_DATE \
      org.label-schema.name="fMRIPrep" \
      org.label-schema.description="fMRIPrep - robust fMRI preprocessing tool" \
      org.label-schema.url="http://fmriprep.org" \
      org.label-schema.vcs-ref=$VCS_REF \
      org.label-schema.vcs-url="https://github.com/nipreps/fmriprep" \
      org.label-schema.version=$VERSION \
      org.label-schema.schema-version="1.0"<|MERGE_RESOLUTION|>--- conflicted
+++ resolved
@@ -178,20 +178,10 @@
 WORKDIR $ANTSPATH
 RUN curl -sSL "https://dl.dropbox.com/s/gwf51ykkk5bifyj/ants-Linux-centos6_x86_64-v2.3.4.tar.gz" \
     | tar -xzC $ANTSPATH --strip-components 1
-<<<<<<< HEAD
 
 # Installing SVGO and bids-validator
 RUN npm install -g svgo@^2.3 bids-validator@1.5.7 \
-  && rm -rf ~/.npm ~/.empty
-=======
-ENV PATH=$ANTSPATH:$PATH
-
-# Installing SVGO and bids-validator
-RUN curl -sL https://deb.nodesource.com/setup_10.x | bash -
-RUN apt-get install -y nodejs
-RUN npm install -g svgo bids-validator@1.4.0 && \
-    rm -rf /root/.npm
->>>>>>> 9d7a5eed
+  && rm -rf ~/.npm ~/.empty /root/.npm
 
 # Installing and setting up ICA_AROMA
 WORKDIR /opt/ICA-AROMA
